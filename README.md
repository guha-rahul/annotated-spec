Currently the following parts of the spec are available in annotated form:

<<<<<<< HEAD
**Notice**: This document was written in July-Aug 2020.

In addition to this work, I highly recommend Ben Edgington's [annotated spec](https://benjaminion.xyz/eth2-annotated-spec/). This spec is more focused on design rationale issues; reading both is worthwhile for a better understanding of the eth2 protocol.

## Table of contents

<!-- START doctoc generated TOC please keep comment here to allow auto update -->
<!-- DON'T EDIT THIS SECTION, INSTEAD RE-RUN doctoc TO UPDATE -->


- [Introduction](#introduction)
  - [What are proof of stake and sharding and why do they matter?](#what-are-proof-of-stake-and-sharding-and-why-do-they-matter)
  - [How does eth2 sharding work?](#how-does-eth2-sharding-work)
  - [How does eth2 proof of stake work?](#how-does-eth2-proof-of-stake-work)
  - [Phases](#phases)
- [Organization and type system](#organization-and-type-system)
- [Custom types](#custom-types)
- [Constants](#constants)
- [Configuration](#configuration)
  - [Misc](#misc)
  - [Gwei values](#gwei-values)
  - [Initial values](#initial-values)
  - [Time parameters](#time-parameters)
    - [`[Aside: RANDAO, seeds and committee generation]`](#aside-randao-seeds-and-committee-generation)
  - [State list lengths](#state-list-lengths)
  - [Rewards and penalties](#rewards-and-penalties)
  - [Max operations per block](#max-operations-per-block)
  - [Domain types](#domain-types)
- [Containers](#containers)
  - [Misc dependencies](#misc-dependencies)
    - [`Fork`](#fork)
    - [`ForkData`](#forkdata)
    - [`Checkpoint`](#checkpoint)
    - [`Validator`](#validator)
    - [`AttestationData`](#attestationdata)
    - [`IndexedAttestation`](#indexedattestation)
    - [`PendingAttestation`](#pendingattestation)
    - [`Eth1Data`](#eth1data)
    - [`HistoricalBatch`](#historicalbatch)
    - [`[Aside: note on the deposit process]`](#aside-note-on-the-deposit-process)
    - [`DepositMessage`](#depositmessage)
    - [`DepositData`](#depositdata)
    - [`BeaconBlockHeader`](#beaconblockheader)
    - [`[Aside: domain separation]`](#aside-domain-separation)
    - [`SigningData`](#signingdata)
  - [Beacon operations](#beacon-operations)
    - [`ProposerSlashing`](#proposerslashing)
    - [`AttesterSlashing`](#attesterslashing)
    - [`Attestation`](#attestation)
    - [`Deposit`](#deposit)
    - [`VoluntaryExit`](#voluntaryexit)
  - [Beacon blocks](#beacon-blocks)
    - [`BeaconBlockBody`](#beaconblockbody)
    - [`BeaconBlock`](#beaconblock)
  - [Beacon state](#beacon-state)
    - [`BeaconState`](#beaconstate)
  - [Signed envelopes](#signed-envelopes)
    - [`SignedVoluntaryExit`](#signedvoluntaryexit)
    - [`SignedBeaconBlock`](#signedbeaconblock)
    - [`SignedBeaconBlockHeader`](#signedbeaconblockheader)
- [Helper functions](#helper-functions)
  - [Math](#math)
    - [`integer_squareroot`](#integer_squareroot)
    - [`xor`](#xor)
    - [`uint_to_bytes`](#uint_to_bytes)
    - [`bytes_to_uint64`](#bytes_to_uint64)
  - [Crypto](#crypto)
    - [`hash`](#hash)
    - [`hash_tree_root`](#hash_tree_root)
    - [BLS Signatures](#bls-signatures)
  - [Predicates](#predicates)
    - [`[Aside: note on a validator's life cycle]`](#aside-note-on-a-validators-life-cycle)
    - [`is_active_validator`](#is_active_validator)
    - [`is_eligible_for_activation_queue`](#is_eligible_for_activation_queue)
    - [`is_eligible_for_activation`](#is_eligible_for_activation)
    - [`is_slashable_validator`](#is_slashable_validator)
    - [`is_slashable_attestation_data`](#is_slashable_attestation_data)
    - [`is_valid_indexed_attestation`](#is_valid_indexed_attestation)
    - [`is_valid_merkle_branch`](#is_valid_merkle_branch)
  - [Misc](#misc-1)
    - [`compute_shuffled_index`](#compute_shuffled_index)
    - [`compute_proposer_index`](#compute_proposer_index)
    - [`compute_committee`](#compute_committee)
    - [`compute_epoch_at_slot`](#compute_epoch_at_slot)
    - [`compute_start_slot_at_epoch`](#compute_start_slot_at_epoch)
    - [`compute_activation_exit_epoch`](#compute_activation_exit_epoch)
    - [`compute_fork_data_root`](#compute_fork_data_root)
    - [`compute_fork_digest`](#compute_fork_digest)
    - [`compute_domain`](#compute_domain)
    - [`compute_signing_root`](#compute_signing_root)
  - [Beacon state accessors](#beacon-state-accessors)
    - [`get_current_epoch`](#get_current_epoch)
    - [`get_previous_epoch`](#get_previous_epoch)
    - [`get_block_root`](#get_block_root)
    - [`get_block_root_at_slot`](#get_block_root_at_slot)
    - [`get_randao_mix`](#get_randao_mix)
    - [`get_active_validator_indices`](#get_active_validator_indices)
    - [`get_validator_churn_limit`](#get_validator_churn_limit)
    - [`get_seed`](#get_seed)
    - [`get_committee_count_per_slot`](#get_committee_count_per_slot)
    - [`get_beacon_committee`](#get_beacon_committee)
    - [`get_beacon_proposer_index`](#get_beacon_proposer_index)
    - [`get_total_balance`](#get_total_balance)
    - [`get_total_active_balance`](#get_total_active_balance)
    - [`get_domain`](#get_domain)
    - [`get_indexed_attestation`](#get_indexed_attestation)
    - [`get_attesting_indices`](#get_attesting_indices)
  - [Beacon state mutators](#beacon-state-mutators)
    - [`increase_balance`](#increase_balance)
    - [`decrease_balance`](#decrease_balance)
    - [`initiate_validator_exit`](#initiate_validator_exit)
    - [`slash_validator`](#slash_validator)
- [Genesis](#genesis)
  - [Initialize beacon state from Eth1](#initialize-beacon-state-from-eth1)
  - [Genesis state](#genesis-state)
  - [Genesis block](#genesis-block)
- [Beacon chain state transition function](#beacon-chain-state-transition-function)
  - [State transition](#state-transition)
  - [Epoch processing](#epoch-processing)
    - [Helper functions](#helper-functions-1)
    - [Justification and finalization](#justification-and-finalization)
    - [Rewards and penalties](#rewards-and-penalties-1)
      - [Helpers](#helpers)
      - [Components of attestation deltas](#components-of-attestation-deltas)
      - [`get_attestation_deltas`](#get_attestation_deltas)
      - [`process_rewards_and_penalties`](#process_rewards_and_penalties)
    - [Registry updates](#registry-updates)
    - [`[Aside: anti-correlation penalties in Eth2]`](#aside-anti-correlation-penalties-in-eth2)
    - [Slashings](#slashings)
    - [Final updates](#final-updates)
  - [Block processing](#block-processing)
    - [Block header](#block-header)
    - [RANDAO](#randao)
    - [Eth1 data](#eth1-data)
    - [Operations](#operations)
      - [Proposer slashings](#proposer-slashings)
      - [Attester slashings](#attester-slashings)
      - [Attestations](#attestations)
      - [Deposits](#deposits)
      - [Voluntary exits](#voluntary-exits)

<!-- END doctoc generated TOC please keep comment here to allow auto update -->

## Introduction

Ethereum 2.0 (aka eth2, aka Serenity) is the next major version of the Ethereum protocol, and is the culmination into [years](https://blog.ethereum.org/2014/10/21/scalability-part-2-hypercubes/) [of](https://github.com/vbuterin/scalability_paper/blob/master/scalability.pdf) [research](https://cdn.hackaday.io/files/10879465447136/Mauve%20Paper%20Vitalik.pdf) into [proof](https://blog.ethereum.org/2014/01/15/slasher-a-punitive-proof-of-stake-algorithm/) [of](https://blog.ethereum.org/2014/11/25/proof-stake-learned-love-weak-subjectivity/) [stake](https://medium.com/@VitalikButerin/minimal-slashing-conditions-20f0b500fc6c) and [sharding](https://ethresear.ch/t/a-proposal-for-structuring-committees-cross-links-etc/2118). The eth2 protocol is a full redesign of the consensus-critical parts of the Ethereum system: a change of the consensus from proof of work to [proof of stake](https://eth.wiki/en/concepts/proof-of-stake-faqs) and the introduction of [sharding](https://eth.wiki/sharding/Sharding-FAQs) are the two most critical changes. As of the time of this writing, eth2 leaves the application-layer parts maximally untouched; that is, transactions and smart contracts continue to work the same way they did before, so applications do not have to change (except to compensate for a few gas cost changes) to be eth2 compatible. However, the engine that ensures that the network comes to consensus on the transactions is radically changed.

### What are proof of stake and sharding and why do they matter?

For long answers, see:

* [Proof of stake FAQ](https://eth.wiki/en/concepts/proof-of-stake-faqs)
* [Sharding FAQ](https://eth.wiki/sharding/Sharding-FAQs)

But in short:

* **Proof of stake** is a more efficient consensus mechanism that avoids the need to consume extremely large amounts of electricity and hardware costs to maintain the network -- it achieves this by using coins, rather than computing hardware, as the economic basis for the consensus
* **Sharding** is a scalability technique that involves splitting up verification so that each node only needs to verify a small portion of the transactions in the network, instead of verifying every transaction

### How does eth2 sharding work?

In the current (eth1) architecture, the blockchain is simply a chain of blocks, with each block pointing to the previous block. Each block contains transactions, and the history is just all of these transactions, in the order in which they appear in the chain.

![](https://i.stack.imgur.com/ukuq0.png)

The eth2 architecture is slightly more involved, instead of having one chain of blocks, we have a **beacon chain** *and* N (currently 64) **shard chains**.

The beacon chain is a central chain which everyone stores, downloads and verifies, and which functions roughly like an eth1 chain (except using proof of stake instead of proof of work). The beacon chain contains two kinds of information:

* Consensus-critical information (eg. who the current proof of stake validators are, what rewards and penalties have been assigned to them, deposits and withdrawals...)
* Pointers (ie. hashes) to shard chain blocks and shard state

The shard chains contain all of the user-level transactions (except proof of stake-related functions). Each block in each shard is only fully downloaded and verified by a small portion of nodes. Users can choose which shard they publish transactions or contracts to. It is possible to move coins or contracts between shards, but only asynchronously (meaning, with a small delay of 1 slot).

The shard chains and the beacon chain are tightly coupled with each other, connected through hash-linking and crosslinks:

![](https://storage.googleapis.com/ethereum-hackmd/upload_3f4bade5829953a6bc0cfabbc7347673.png)

For a shard block to be considered part of the "canonical history" it must be (i) valid and (ii) referenced in the beacon chain via a **crosslink**. A crosslink is a set of signatures of a shard block, signed by a randomly selected **committee** of ~128 **validators** (consensus-participating PoS nodes) which attests to the shard block's validity.

**NB: if the beacon chain ends up linking to an invalid shard block (this can only realistically happen in a 51% attack or similar extreme scenario), that beacon chain is invalid. Invalid transactions (or state transitions) by definition can never be part of the canonical history.**

### How does eth2 proof of stake work?

The participants in eth2 proof of stake consensus are called **validators**. To become a validator, you need to deposit 32 ETH, either from the eth1 chain, or from a shard chain (when shard chains become enabled). Once you deposit 32 ETH, you are put into an **activation queue**, and some time later you become an **active validator**.

Time on the beacon chain is divided into **epochs** and **slots**. Each slot is 12 seconds long (eg. if the chain started today at 14:00:00, and the current time is 14:01:06, then you're in the middle of slot 5; slot numbers start counting from 0). An epoch is a period of 32 slots (or 6.4 minutes). There are also longer units of time; by convention, a period of 2048 epochs (~9.1 days) is called an **eek** ("ethereum week"); some operations on the beacon chain that take a long time can be measured in eeks.

During each epoch, each validator makes an **attestation**. An attestation contains:

* A hash of what the validator thinks is the "**head**" of the beacon chain (the same concept as the "head" of the chain in PoW)
* A hash of what the validator thinks is the correct shard block to include
* Some other hashes (the "**source**" and "**target**" in [Casper FFG](https://arxiv.org/abs/1710.09437))
* A signature from the validator, proving that the validator endorses all of the above

The chain comes to consensus as a result of these attestations. Roughly speaking, if 2/3 of active validators sign an attestation supporting a block, that block becomes **finalized** (in reality it's more complex, taking two rounds of signing; see [the Casper FFG paper](https://arxiv.org/abs/1710.09437) for details). A finalized block can never be reverted, unlike in PoW where any block can be reverted if someone creates an even longer chain.

If a validator correctly makes attestations, they get rewarded. If a validator misses their slot, or makes an incorrect attestation, they get penalized. If a validator unambiguously contradicts themselves (eg. voting for two conflicting blocks in the same epoch), they get **slashed**. A slashed validator (i) suffers a penalty of 3-100% of their deposit, (ii) is forcibly ejected from the validator set, and (iii) has their coins forcibly locked for an additional 4 eeks before they can withdraw. In general, as long as you are running correct validator software, this will not happen to you, and as long as you stay online more than ~55-70% of the time, validating will be profitable.

A validator can voluntarily initiate an **exit** at any time, though there is a limit on how many can exit per epoch; if too many validators try to exit at the same time they will be put into a queue, and will remain active until they get to the front of the queue. After a validator successfully exits, after 1/8 of an eek they will be able to withdraw (though this functionality will only be turned on after ["the merge"](https://ethresear.ch/t/the-eth1-eth2-transition/6265) of eth1 and eth2).

### Phases

To reduce risks, the eth2 deployment process is split into phases:

* **Phase 0**: a proof of stake beacon chain is launched, which can process deposits from the eth1 chain. No shard chains yet.
* **Phase 1**: shard chains are activated, though they only process data, not transactions. Hence, the eth2 chain becomes useful as a data availability verification layer for rollups, but you cannot yet directly transact on it.
* **Phase 1.5 (aka The Merge)**: the eth1 chain is shut down, and the state (ie. all balances, contracts, code, storage...) from the eth1 chain is moved into one shard of the eth2 chain. Users can transact on that shard.
* **Phase 2**: all shards support full transaction capabilities.
* **Phase 3+ (aka Ethereum 2.x)**: ongoing improvements to safety, efficiency and scalability, though the "basic structure" of the eth2 chain may well never again be changed.

See also [the roadmap](https://media.consensys.net/an-annotated-version-of-vitalik-buterins-ethereum-roadmap-5876498d4f3a):

![](https://storage.googleapis.com/ethereum-hackmd/upload_fae4498237fede550e6022528fd0f00e.jpeg)

## Organization and type system

The spec describes the data types used in eth2, as well as the state transition function (along with helper functions used in defining the state transition function). The functions are written in python to strike a balance between formality (the spec is fully executable) and ease of reading. All functions are strongly typed, with many distinct types to clarify what the inputs and outputs represent.

The type system is based on [SimpleSerialize](https://github.com/ethereum/eth2.0-specs/blob/dev/ssz/simple-serialize.md) (SSZ), a system of types including both simple types and compound types (vectors, structs...) along with algorithms for (i) serializing and (ii) Merkle-hashing objects of these types (the SSZ Merkle-hash of an object is often called the **root**). SSZ is intended to largely take over from RLP in eth1.

The most common basic types in SSZ are integers (usually `uint64`) and hashes (aka `Bytes32`); other rarer types like `bool`, variable-length `Bytes`, `Bytes4` and others also exist. There are four compound types in SSZ: (i) fixed-length lists (called **vectors**), (ii) variable-length lists though with a fixed maximum length (called **lists**), (iii) structs (called **containers**) and (iv) union types ("either an X or a Y"), not used in phase 0.

Now, let's get to the actual spec... (phase 0)

## Custom types

We define the following Python custom types for type hinting and readability:

| Name | SSZ equivalent | Description |
| - | - | - |
| `Slot` | `uint64` | a slot number |
| `Epoch` | `uint64` | an epoch number (generally, epoch `i` consists of slots `EPOCH_LENGTH*i ... EPOCH_LENGTH*(i+1)-1`) |
| `CommitteeIndex` | `uint64` | During every epoch, the validator set is randomly split up into `EPOCH_LENGTH` parts, one part for each slot in that epoch, but then within each slot that slot's validators are further divided into committees. In phase 0 this division does nothing, but in phase 1 these different committees get assigned to different shard. `CommitteeIndex` is just the type of an integer when that integer refers to the index of a committee within a slot (is it the first committee, the second, the third?) |
| `ValidatorIndex` | `uint64` | Every validator is assigned a validator index upon depositing |
| `Gwei` | `uint64` | An amount in Gwei |
| `Root` | `Bytes32` | A Merkle root (typically of an SSZ object) |
| `Version` | `Bytes4` | A fork version number (this is used to prevent messages on one eth2 network from accidentally being valid on another eth2 network, eg. mainnet vs testnet or mainnet vs ETC-like fork chain) |
| `DomainType` | `Bytes4` | A domain type (different signed messages are given different domain tags to prevent messages signed for one function from accidentally being valid in another function) |
| `ForkDigest` | `Bytes4` | A digest of the current fork data (used for replay protection) |
| `Domain` | `Bytes32` | A signature domain (combines info from a domain type and a fork version, so we get replay protection along both dimensions) |
| `BLSPubkey` | `Bytes48` | a BLS12-381 public key (see [here](https://ethresear.ch/t/pragmatic-signature-aggregation-with-bls/2105) for an explanation of the BLS signature scheme and its benefits) |
| `BLSSignature` | `Bytes96` | a BLS12-381 signature |

When you see a function like `def get_block_root_at_slot(state: BeaconState, slot: Slot) -> Root:` (a real example in the spec), interpret it as "this function takes as input the beacon chain state and an integer representing a slot number, and outputs a Bytes32 which is a Merkle root". In this case the Merkle root it outputs is the root hash of the block at the given slot (as you can tell from the name); but in general, paying attention to types will help make it easier for you to understand what's going on. In addition to being a debugging aid, the strong type system also functions as a type of comment.

## Constants

The following values are (non-configurable) constants used throughout the specification. These constants are fairly boring; they're just added to the spec for readability.

| Name | Value |
| - | - |
| `GENESIS_SLOT` | `Slot(0)` |
| `GENESIS_EPOCH` | `Epoch(0)` |
| `FAR_FUTURE_EPOCH` | `Epoch(2**64 - 1)` |
| `BASE_REWARDS_PER_EPOCH` | `uint64(4)` |
| `DEPOSIT_CONTRACT_TREE_DEPTH` | `uint64(2**5)` (= 32) |
| `JUSTIFICATION_BITS_LENGTH` | `uint64(4)` |
| `ENDIANNESS` | `'little'` |

## Configuration

Here, we have constants that are configurable, ie. if you adjust one of these up or down by 2x or even more, the network is likely not going to break. That said, a lot of thought went into setting these constants the way they are now, so it's better to learn the reasoning for why each of these values are set as they are.

### Misc

| `ETH1_FOLLOW_DISTANCE` | `uint64(2**10)` (= 1,024) |
| - | - |

To process eth1 deposits, the eth2 chain tracks block hashes of the eth1 chain. To simplify things, the eth2 chain only pays attention to eth1 blocks after a delay (`ETH1_FOLLOW_DISTANCE = 1,024` blocks). Assuming that the eth1 chain does not revert that far, this lets us rely on an assumption that if the eth2 sees an eth1 block it won't "un-see" it (if eth1 does revert that far, emergency action will be required on the eth2 side). 1024 blocks corresponds to a delay of ~3.7 hours (and note that getting an eth1 block _accepted_ into eth2 would take another ~1.7 hours). Historically, all problems on the eth1 net have been responded to within this period of time. Pushing this time to be even longer would (i) increase deposit delays and (ii) make eth2 less convenient as a light client of eth1.

| `MAX_COMMITTEES_PER_SLOT` | `uint64(2**6)` (= 64) |
| - | - |

In phase 0, the whole idea of having multiple committees per slot serves no function; rather, this is preparatory work for phase 1, where each committee will be assigned to a different shard. We plan to have 64 shards at the start. Having fewer shards would lead to insufficient scalability; having more would lead to two undesirable consequences:

1. Overhead of processing beacon chain blocks being too high
2. The minimum amount of ETH needed to reach a full-sized committee for every shard in every slot (now 32 ETH * 128 committee size * 64 shards per slot * 32 slots per epoch = 8,388,608 ETH) to be too high; we're reasonably confident we can get 8.3m ETH staking, but getting 16.7m ETH staking would be harder, and if we can't get that much, the system would be forced compromise by making cross-shard transactions take longer.

| `TARGET_COMMITTEE_SIZE` | `uint64(2**7)` (= 128) |
| - | - |

For a committee to be secure, the chance that 2/3 of it get corrupted in any given epoch (assuming <1/3 of the global validator set is made up of attackers) must be astronomically tiny. We can estimate this chance of corruption via binomial formulas:

```python
>>> # Factorial
>>> def fac(n): return 1 if n==0 else n*fac(n-1)
>>> # How many distinct k-item combinations you can take from n items
>>> def choose(n, k): return fac(n) // fac(k) // fac(n-k)
>>> # If an event has chance p of occurring during each "trial", returns
>>> # the probability that in n trials the event will occur *exactly* k times
>>> def prob(n, k, p): return p**k * (1-p)**(n-k) * choose(n, k)
>>> # If an event has chance p of occurring during each "trial", returns
>>> # the probability that in n trials the event will occur *at least* k times
>>> def probge(n, k, p): return sum([prob(n, i, p) for i in range(k, n+1)])
```

Calling `probge(128, 86, 1/3)` (86 is the smallest integer above 128 * 2/3) returns `5.55 * 10**-15` (ie. 5.55 in a quadrillion). This is an extremely low probability, with comfortable bounds to take into account the possibility an attacker will "grind" many random seeds to try to get a favorable committee (though this is extremely difficult with RANDAO and especially VDFs). If the committee size were instead 64, this probability would be much higher, and so committees would no longer sufficiently secure with an attacker with 1/3 of total stake. Increasing the committee size to 256, on the other hand, would be superfluous and only add needless inefficiency.

| `MAX_VALIDATORS_PER_COMMITTEE` | `uint64(2**11)` (= 2,048) |
| - | - |

<a id="churn" />

The maximum supported validator count is `2**22` (=4,194,304), or ~134 million ETH staking. Assuming 32 slots per epoch and 64 committees per slot, this gets us to a max 2048 validators in a committee.

| `MIN_PER_EPOCH_CHURN_LIMIT` | `uint64(2**2)` (= 4)|
| - | - |
|`CHURN_LIMIT_QUOTIENT` | `uint64(2**16)` (= 65,536) |

These two parameters set the rate at which validators can enter and leave the validator set. The minimum rate is 4 entering + 4 leaving per epoch, but if there are enough validators this rate increases: if there are more than 262,144 validators (8,388,608 ETH) then an amount of validators equal to 1/65536 of the validator set size can enter, and the same amount can leave, per epoch.

The goal of rate-limiting entry and exit is to prevent a large portion of malicious validators from performing some malicious action and then immediately leaving to escape being slashed. The main malicious action we are worried about is finalizing two incompatible blocks. The Casper FFG protocol (see paper [here](https://arxiv.org/abs/1710.09437)) ensures that this can only happen if at least 1/3 of validators commit a provably malicious action, which they can be slashed for; however, if they withdraw first they could conceivably dodge this penalty.

With the above numbers, if there is more than 8,388,608 ETH staking, it will take at least 65536/3 epochs, or 10.67 eeks, for 1/3 of validators to withdraw (however, if there is no attack, then the withdrawal queue will ordinarily be short).

The reason to have a long withdrawal delay is to ensure that even a fork that gets hidden from users for a long time and then published to clients that have been offline for some time would lead to slashing. Conceivably, an attacker could escape slashing by hiding a fork for longer than 10.67 eeks; for this reason, we have a rule that clients must go online at least once in that long (in reality a bit less than that) to retain their full security guarantees (this is called **weak subjectivity**).

Research:

* Original post on weak subjectivity (2014): https://blog.ethereum.org/2014/11/25/proof-stake-learned-love-weak-subjectivity/
* Why withdrawal queues are better than fixed withdrawal delays: https://ethresear.ch/t/suggested-average-case-improvements-to-reduce-capital-costs-of-being-a-casper-validator/3844
* Rate-limiting entry/exits, not withdrawals: https://ethresear.ch/t/rate-limiting-entry-exits-not-withdrawals/4942
* Analyzing how long the de-facto weak subjectivity period is assuming the queue processes at a particular rate: https://ethresear.ch/t/weak-subjectivity-under-the-exit-queue-model/5187
* Weak subjectivity in eth2 (by Aditya): https://notes.ethereum.org/@adiasg/weak-subjectvity-eth2

| `SHUFFLE_ROUND_COUNT` | `uint64(90)` |
| - | - |

Number of rounds in the swap-or-not shuffle; for more into see the [`compute_shuffled_index` function description](#compute_shuffled_index) below. Expert cryptographer advice told us `~4*log2(n)` is sufficient for safety; in our case, `n <= 2**22`, hence ~90 rounds.

| `MIN_GENESIS_ACTIVE_VALIDATOR_COUNT` | `uint64(2**14)` (= 16,384) |
| - | - |

Number of validators deposited needed to start the eth2 chain. This gives 524,288 ETH, high enough to put attacking out of the reach of all but a few very wealthy actors.

| `MIN_GENESIS_TIME` | `uint64(1578009600)` (Jan 3, 2020) |
| - | - |

Genesis will not start before this time, even if there are enough validators deposited.

<a id="hysteresis" />

| `HYSTERESIS_QUOTIENT` | `uint64(4)` |
| - | - |
| `HYSTERESIS_DOWNWARD_MULTIPLIER` | `uint64(1)` |
| `HYSTERESIS_UPWARD_MULTIPLIER` | `uint64(5)` |
| `EFFECTIVE_BALANCE_INCREMENT` | `Gwei(2**0 * 10**9)` (= 1,000,000,000) |

We store validator balances in two places: (i) the "effective balance" in the validator record, and (ii) the "exact balance" in a separate record. This is done for efficiency reasons: the exact balances get changed due to rewards and penalties in every epoch, so we store them in a compact array that requires rehashing only <32 MB to update. Effective balances (which are used for all other computations that require validator balances) get updated using a **[hysteresis](https://en.wikipedia.org/wiki/Hysteresis)** formula: if the effective balance is `n` ETH, then if the exact balance goes below `n-0.25` ETH, then the effective balance is set to `n-1` ETH, and if the exact balance goes above `n+1.25` ETH the effective balance is set to `n+1` ETH.

This ensures that an attacker can't make effective balances update every epoch and thus cause processing the chain to become very slow by repeatedly nudging the exact balances above and then below some threshold; instead, the exact balance must change by at least a full 0.5 ETH to trigger an effective balance update.

### Gwei values

| `MIN_DEPOSIT_AMOUNT` | `Gwei(2**0 * 10**9)` (= 1,000,000,000) |
| - | - |

A minimum deposit amount prevents DoS attacks that involve spamming the chain with very tiny deposits (note that 1 ETH just gets you a validator slot; it does not _activate_ unless you deposit the full 32 ETH).

| `MAX_EFFECTIVE_BALANCE` | `Gwei(2**5 * 10**9)` (= 32,000,000,000) |
| - | - |

There are two choices here that need justification. First, why force validator slots to be a fixed amount of ETH at all, instead of allowing them to be any size? Second, why a fixed size of 32 ETH, and not 1 ETH or 1000 ETH?

The problem with allowing variable balances is that algorithms for random selection (eg. of block proposers) and shuffling (for committees) become much more complicated. You would need an algorithm to select a block proposer such that the probability that the algorithm selects a particular proposer is proportional to the proposer's balance, in a context where balances are changing and validators are always entering and exiting. This could be done with [fancy binary tree structures](https://algorithmist.com/wiki/Fenwick_tree) but would be complicated. In the case of committee selection, a wealthy validator cannot be assigned to one committee (as they would then dominate and be able to attack it); their weight would need to be split up among many committees. It's much easier to solve both problems by simply formally representing wealthy validators as being many separate validators of the same size.

The 32 ETH choice is based on this logic: https://medium.com/@VitalikButerin/parametrizing-casper-the-decentralization-finality-time-overhead-tradeoff-3f2011672735. If the deposit size is higher, then fewer people can participate, risking centralization, but if the deposit size is lower, then the chain suffers higher cost of verification ("overhead" in the post), risking sacrificing decentralization in a different way.

[Economic review](https://medium.com/@thomasborgers/ethereum-2-0-economic-review-1fc4a9b8c2d9) suggests that at the current 32 ETH level the hardware costs of staking are enough to make a significant, though not fatal, dent on validator returns. This implies that if the deposit size were reduced to 16 ETH, then the overhead of the chain would double, and the rewards to each validator would halve, so staking with a single validator slot would be four-times more difficult, already a potentially unsafe level. Hence, 32 ETH is the most inclusive deposit size that does not become self-defeating due to increasing overhead.

| `EJECTION_BALANCE` | `Gwei(2**4 * 10**9)` (= 16,000,000,000) |
| - | - |

Validators that go below 16 ETH get ejected (ie. forcibly exited). This minimum ensures that all active validators' balances are (almost always) within a 2x "band" (maximum effective balance is 32 ETH; anything above is just saved rewards and does not count for staking purposes). This narrow range ensures that committees are stable; if higher disparities were permitted, there would be higher risk that a few wealthy malicious validators could randomly enter the same committee and take it over with their larger balances.

### Initial values


| `GENESIS_FORK_VERSION` | `Version('0x00000000')` |
| - | - |

See explanation of the `Version` type [above](#Custom-types). The version starting at 0 is self-explanatory (why not 1? Because we're computer scientists, not normal people, doge-dammit!).

| `BLS_WITHDRAWAL_PREFIX` | `Bytes1('0x00')` |
| - | - |

When a validator deposits, they provide two keys: a **signing key** and a **withdrawal key**. The withdrawal key is needed to access the funds when they are withdrawn; this dual-key structure reduces risks for validators, as they can keep their withdrawal key in cold storage.

The BLS withdrawal prefix is effectively a "version number" for the withdrawal key; the first version is just a hash of a public key; a withdrawal would reveal the public key as well as a signature signed with that public key specifying a further destination. Future versions will allow directly specifying a smart contract address on any shard of eth2.

### Time parameters

| `GENESIS_DELAY` | `uint64(172800)` | seconds | 2 days |
| - | - | :-: | :-: |

When the deposit count becomes sufficient for the eth2 chain to start, the start is delayed by 2 days to give everyone time to prepare.

| `SECONDS_PER_SLOT` | `uint64(12)` | seconds | 12 seconds |
| - | - | :-: | :-: |

A tradeoff between blockchain speed and risk. Note that in future phases, multiple steps will have to happen within a slot: beacon block -> shard block -> beacon block, as well as eventually a round of data availability sampling, so it is good to be conservative.

![](https://storage.googleapis.com/ethereum-hackmd/upload_a2c119d0ba9d384203bcb079e33bfcd6.png)

Eth1 latency is generally ~1 second; 12 seconds gives a healthy safety margin on top of this.

| `SECONDS_PER_ETH1_BLOCK` | `uint64(14)` | seconds | 14 seconds |
| - | - | :-: | :-: |

An estimate of how often eth1 blocks appear on average.

| `MIN_ATTESTATION_INCLUSION_DELAY` | `uint64(2**0)` (= 1) | slots | 12 seconds |
| - | - | :-: | :-: |

Attestations made in slot N can be included in slot N+1.

| `SLOTS_PER_EPOCH` | `uint64(2**5)` (= 32) | slots | 6.4 minutes |
| - | - | :-: | :-: |

There are two reasons not to go lower than 32 slots per epoch:

1. Either the slot duration would have to become longer (which would increase block times and hence reduce user experience) or the epoch duration would decrease, increasing overhead of processing the chain
2. We want to have a guarantee that there will almost certainly be at least one honest proposer per epoch

Going higher than 32 would needlessly make it take longer for a block to reach finality (this takes 2 epochs). Hence, 32 slots per epoch appears optimal.

<a id="seeds" />

#### `[Aside: RANDAO, seeds and committee generation]`

In any proof of stake system, we need to have some mechanism for determining who is the proposer of a block (as well as other roles that don't require all active validators to participate in simultaneously). In PoW, this happens automatically: everyone is trying to create a block, but on average only one person succeeds every (13 seconds in Ethereum | 600 seconds in Bitcoin), and you can't predict who will succeed ahead of time. In PoS, however, this random selection must be done explicitly.

Clearly, there is no such thing as true "randomness" in a blockchain, because all nodes must come to consensus on the result and different computers calling `random()` will get different outputs. Instead, we generate **[pseudo-randomness](https://en.wikipedia.org/wiki/Pseudorandomness)** from a **seed** that is computed and updated as part of the blockchain.

The challenge is how to make the seed unpredictable. If the seed was predictable (say, we put `hash(42)` in as the seed at genesis), then validators could strategically decide when to deposit and withdraw or what their public keys is to target being a block proposer (or being part of a particular committee), which would open the door to attacks (this is one type of **stake grinding**).

To fully prevent this type of manipulation, we use a mechanism where the validator set is fixed 4 epochs in advance (ie. operations in epoch N can only affect the validator set from epoch N+5 onwards), and there is a procedure that constantly updates the seed. Hence, validator set manipulation is ineffective because the seed valid in some epoch can be guaranteed to update unpredictably for some time after the validator set for that epoch is fixed. That said, we still need a procedure for how the seed actually gets updated.

We update the seed (or rather, the **randao mix**, which is used to generate the seed) every block using a mechanism inspired by [RANDAO](https://github.com/randao/randao): the proposer of a block provides a hash that gets mixed into (ie. XOR'd into) the seed; this hash is unknown to the public ahead of time, but it is pre-committed, in the sense that there is only one valid hash that the proposer could submit. This is done with by BLS-signing the current epoch; the BLS signature scheme has the property that for any given key there is exactly one valid signature for any given message (as opposed to eg. ECDSA where there are many possible valid signatures that can be made with the same key for the same message).

![](https://storage.googleapis.com/ethereum-hackmd/upload_86d4ccefc8be1d92e2f0fb7be5efac80.png)

The randao mix at the start of epoch N is used to compute the seed for epoch N+1; this ensures that the proposer and committee roles are known one epoch ahead of time, giving validators a chance to prepare.

This mechanism ensures that the proposer has only one "bit of manipulation power": they can either set the next seed to some hash R1 by publishing their block normally, or to some other hash R2 by not publishing (and sacrificing their block reward). Note also that only the last proposer truly has any manipulation power, because any other proposer knows that the seed will be altered in unpredictable ways by future proposers, so they have know way to know the effects of any manipulation they attempt. These two factors together make "stake grinding" _by manipulating the seed_ very difficult and almost always not worth it.

To see the proposer and committee selection algorithms, which take as input (i) the active validator set and (ii) the seed, and output the current block proposer and the committees, see [here](#compute_shuffled_index).

| `MIN_SEED_LOOKAHEAD` | `uint64(2**0)` (= 1) | epochs | 6.4 minutes |
| - | - | :-: | :-: |
| `MAX_SEED_LOOKAHEAD` | `uint64(2**2)` (= 4) | epochs | 25.6 minutes |

See the diagram above. The `MIN_SEED_LOOKAHEAD` means that the seed used to compute proposers and committees is based on the randao mix from more than 1 epoch ago (specifically, the epoch N seed is based on the randao mix from the end of epoch N-2); this allows validators to determine their committee and proposal responsibilities >1 epoch ahead of time.

The `MAX_SEED_LOOKAHEAD` is actually the minimum delay on validator actiations and exits; it basically means that validators strategically activating and exiting can only affect the seed 4 epochs into the future, leaving a space of 3 epochs within which proposers can mix-in unknown info to scramble the seed and hence make stake grinding via activating or exiting validators non-viable.

| `MIN_EPOCHS_TO_INACTIVITY_PENALTY` | `uint64(2**2)` (= 4) | epochs | 25.6 minutes |
| - | - | :-: | :-: |

See [here](#inactivity-quotient) for what the inactivity leak is; this constant simply says that the leaking starts after 4 epochs of non-finality.

| `EPOCHS_PER_ETH1_VOTING_PERIOD` | `uint64(2**5)` (= 32) | epochs | ~3.4 hours |
| - | - | :-: | :-: |

The eth2 chain learns about eth1 blocks (so that it can verify Merkle proofs of deposits) via a voting mechanism where block proposers vote on an eth1 block; the [honest validator guide](https://github.com/ethereum/eth2.0-specs/blob/dev/specs/phase0/validator.md#eth1-data) details which block validators choose. The voting period is set to 1024 slots to ensure a sufficient committee size and to give time to respond to potential failures; additionally, there is little value in the voting period being much shorter than the `ETH1_FOLLOW_DISTANCE` (also ~3.7 hours).

<a id="slots_per_historical_root" />

| `SLOTS_PER_HISTORICAL_ROOT` | `uint64(2**13)` (= 8,192) | slots | ~27 hours |
| - | - | :-: | :-: |

The eth2 chain contains a Merkle tree of its own historical blocks. This is done using two data structures: (i) a rotating "recent history log" (`state.block_roots` and `state.state_roots`) and (ii) an ongoing accumulator (`state.historical_roots`) which stores Merkle roots of recent history logs. The total state size is optimized if the two have roughly similar length, both `~sqrt(length of chain)`; setting this to 8192 slots ensures that this condition is satisfied at 67,108,864 slots (= 1,024 eeks, ~= 20 years). If desired, the lengths can be rebalanced after a century to improve efficiency, though the gains will be negligible.

| `MIN_VALIDATOR_WITHDRAWABILITY_DELAY` | `uint64(2**8)` (= 256) | epochs | ~27 hours |
| - | - | :-: | :-: |

Provides a reasonable amount of time to ensure that individual validators that misbehave can be slashed.

| `SHARD_COMMITTEE_PERIOD` | `uint64(2**8)` (= 256) | epochs | ~27 hours |
| - | - | :-: | :-: |

In phase 1, this is how often the proposer committees on a shard get reshuffled. In phase 0, validators are only allowed to exit if they have been active for at least this long; this prevents spamming the exit queue and repeatedly exiting and re-entering to force oneself into specific shards.

### State list lengths

| `EPOCHS_PER_HISTORICAL_VECTOR` | `uint64(2**16)` (= 65,536) | epochs | ~0.8 years |
| - | - | :-: | :-: |

How far back randomness seeds are visible; this is de-facto the maximum amount of time after which a validator can be slashed.

| `EPOCHS_PER_SLASHINGS_VECTOR` | `uint64(2**13)` (= 8,192) | epochs | ~36 days |
| - | - | :-: | :-: |

This is the minimum amount of time a validator must wait before they can withdraw if they are slashed; during that time, they get penalized an amount proportional to how many other validators get slashed in the same time period.

See the [section on slashings](#slashings) for more details, and [here](https://notes.ethereum.org/@vbuterin/rkhCgQteN?type=view#Slashing-and-anti-correlation-penalties) for why this is done.

| `HISTORICAL_ROOTS_LIMIT` | `uint64(2**24)` (= 16,777,216) | historical roots | ~52,262 years |
| - | - | :-: | :-: |
| `VALIDATOR_REGISTRY_LIMIT` | `uint64(2**40)` (= 1,099,511,627,776) | validators |

All lists in SSZ have to have _some_ limit; 52,262 years is reasonably close to "forever" for practical purposes and ensures that Merkle branches do not get needlessly long. 1.1 trillion validators will also only be reached after a very long duration (assuming all ETH is staking, a maximum of 64 validators can be activated per epoch, so the list would take ~16 billion epochs ~= 209052 years to fill; this could be accelerated assuming clever use of 1 ETH validator slots, rewards, etc, but it would still take millennia).

### Rewards and penalties

| `BASE_REWARD_FACTOR` | `uint64(2**6)` (= 64) |
| - | - |

See `get_base_reward` in the section on [helpers](#helpers) for details.

| `WHISTLEBLOWER_REWARD_QUOTIENT` | `uint64(2**9)` (= 512) |
| - | - |

If you submit evidence leading to a validator getting slashed, you get 1/512 of their balance as a reward.

| `PROPOSER_REWARD_QUOTIENT` | `uint64(2**3)` (= 8) |
| - | - |

As a general rule of thumb, the proposer of a block gets 1/8 of the rewards given to other validators in the block that they include. This ensures sufficient incentive to include attestations and other objects as well as incentive to produce blocks.

<a id="inactivity-quotient" />

| `INACTIVITY_PENALTY_QUOTIENT` | `uint64(2**24)` (= 16,777,216) |
| -------------------------|---- |

See the [Casper FFG paper](https://arxiv.org/abs/1710.09437) for a description of the inactivity leak, the mechanism by which if a chain fails to finalize, inactive validators start to suffer very high penalties until the validators that _are_ active get back up to above 2/3 of the total validator set (weighted by balance) and finalization can restart.

The size of the penalty during an epoch is proportional to the number of epochs that have passed since the most recent time the chain finalized; this leads to the total amount leaked growing _quadratically_ with time (note that the leak starts after 4 epochs of non-finality):

| Epochs since finality | 1 | 2 | 3 | 4 | 5 | 6 | 7 | 8 | 9 | 10 | 11 | 12 |
| - | - | - | - | - | - | - | - | - | - | - | - | - |
| Leaked this epoch | 0 | 0 | 0 | 0 | 5 | 6 | 7 | 8 | 9 | 10 | 11 | 12 |
| Total leaked since finality | 0 | 0 | 0 | 0 | 5 | 11 | 18 | 26 | 35 | 45 | 56 | 68 |

`INACTIVITY_PENALTY_QUOTIENT` is the "unit" here, eg. if the total leaked is listed as 68, that means that you've lost `68/INACTIVITY_PENALTY_QUOTIENT ~= 1/246,723` of your balance.

Note that when the total leaked becomes a substantial fraction of deposit size, the amount leaked starts to decrease because it's calculated as a percentage of current balance; hence, in those cases, the total leaked is best approximated as an exponential function: the portion of your original balance remaining is not `1 - 1/2 * epochs**2 / INACTIVITY_PENALTY_QUOTIENT`, but rather `(1 - 1/INACTIVITY_PENALTY_QUOTIENT) ** (epochs**2/2)`.

An alternative nearly-equivalent approximation of the remaining balance is `e ** -(epochs**2/(2*INACTIVITY_PENALTY_QUOTIENT))`, where `e ~= 2.71828`. This implies that after `2**12` epochs (2 eeks), the portion of your original balance remaining is `e**(-1/2)`, or roughly 60.6% of your original balance.

![](https://storage.googleapis.com/ethereum-hackmd/upload_54c8f64d00ade395640ad667ae1ccf40.png)


| `MIN_SLASHING_PENALTY_QUOTIENT` | `uint64(2**5)` (= 32) |
| - | - |

You lose at least 1/32 of your deposit if you get slashed (getting slashed has to hurt _some_ amount even if you're the only one that got slashed...)

### Max operations per block

| Name | Value |
| - | - |
| `MAX_PROPOSER_SLASHINGS` | `2**4` (= 16) |
| `MAX_ATTESTER_SLASHINGS` | `2**1` (= 2) |
| `MAX_ATTESTATIONS` | `2**7` (= 128) |
| `MAX_DEPOSITS` | `2**4` (= 16) |
| `MAX_VOLUNTARY_EXITS` | `2**4` (= 16) |

These operations are set based on calculations of how many can be safely processed, though there is the additional constraint that `MAX_ATTESTATIONS` must equal the max number of committees (64) plus a safety margin to account for missed proposals or delayed or disagreeing attestations.

### Domain types

| Name | Value |
| - | - |
| `DOMAIN_BEACON_PROPOSER`     | `DomainType('0x00000000')` |
| `DOMAIN_BEACON_ATTESTER`     | `DomainType('0x01000000')` |
| `DOMAIN_RANDAO`              | `DomainType('0x02000000')` |
| `DOMAIN_DEPOSIT`             | `DomainType('0x03000000')` |
| `DOMAIN_VOLUNTARY_EXIT`      | `DomainType('0x04000000')` |
| `DOMAIN_SELECTION_PROOF`     | `DomainType('0x05000000')` |
| `DOMAIN_AGGREGATE_AND_PROOF` | `DomainType('0x06000000')` |

These values are mixed into the messages of each type when those messages are being signed; this prevents messages signed for one purpose from being accidentally valid in another context.

## Containers

The following types are [SimpleSerialize (SSZ)](../../ssz/simple-serialize.md) containers.

*Note*: The definitions are ordered topologically to facilitate execution of the spec.

*Note*: If an object of some container type is initialized with some of its fields not set (eg. `x = Fork(epoch=6)`, with `previous_version` and `current_version` missing), those fields are set to zero (a zero container is of course recursively defined as a container with all fields set to zero).

### Misc dependencies

#### `Fork`

```python
class Fork(Container):
    previous_version: Version
    current_version: Version
    epoch: Epoch  # Epoch of latest fork
```

This struct exists in the state to store the current version of the eth2 protocol. The version number is changed when there is a hard fork: if some new hard fork rules are supposed to take place at epoch `N`, then as part of the epoch `N` state transition, `state.fork` is modified so that:

* `state.fork.previous_version` equals the old `state.fork.current_version`
* `state.fork.current_version` equals some newly chosen version number
* `state.fork.epoch` equals `N`

The intention is that the "current fork version" equals `state.fork.previous_version` if the current epoch is less than `state.fork.epoch`, and `state.fork.current_version` if the current epoch is equal to or greater than `state.fork.epoch`. The current fork version is mixed into the signed data in all BLS-signed messages (see [`get_domain`](#get_domain)).

Note that all messages (blocks, attestations, VoluntaryExits...) have some associated epoch number. Blocks are processed at the slot that is their declared slot, but attestations and other structures do have one edge case: an attestation could be crhe eated with some self-declared epoch `E1`, but only included on chain at some later epoch `E2 > E1`. The edge case is, what if `E1` is before the fork but `E2` is after it? Then, even though the message is processed during the new fork era, the message is validated assuming the signed data mixes in the old fork version. This is why we maintain `state.fork.previous_version` in the state.

If someone wants to continue the old chain, they can simply not implement the changes, including not changing `state.fork`. In this case, starting from the fork epoch, blocks from one fork will be invalid in the other fork. Attestations and other objects made before the fork could be included into both forks, but attestations and other objects made after the fork would only be valid either on one side or the other.

#### `ForkData`

```python
class ForkData(Container):
    current_version: Version
    genesis_validators_root: Root
```

This is a dummy struct that's used to mix in not just the fork version, but also the genesis, in [`get_domain`](#get_domain).

#### `Checkpoint`

```python
class Checkpoint(Container):
    epoch: Epoch
    root: Root
```

Ethereum's Casper FFG implementation comes to consensus by dealing with epoch boundary hashes (that is, the most recent block hash in the chain before the start of an epoch). A Casper FFG vote normally consists of (i) source epoch, (ii) source block hash, (iii) target epoch, (iv) target block hash, and in the state we need to store the latest justified epoch (and hash) to know what source to accept, as well as the latest finalized epoch.

We simplify this by creating a container wrapper to represent the epoch and the hash, so we reduce to a Casper FFG vote containing two checkpoints (source and target), and the state storing the latest justified checkpoint of the current and previous epochs and the latest finalized checkpoint.

#### `Validator`

```python
class Validator(Container):
    pubkey: BLSPubkey
    withdrawal_credentials: Bytes32  # Commitment to pubkey for withdrawals
    effective_balance: Gwei  # Balance at stake
    slashed: boolean
    # Status epochs
    activation_eligibility_epoch: Epoch  # When criteria for activation were met
    activation_epoch: Epoch
    exit_epoch: Epoch
    withdrawable_epoch: Epoch  # When validator can withdraw funds
```

This is the struct that contains all of the important information relating to a particular validator (except for its exact balance; see the [section on hysteresis above](#hysteresis) for info on that). From top to bottom:

* `pubkey`: public key for signing (ie. the "online staking key")
* `withdrawal_credentials`: a hash of the pubkey that will be used to withdraw (the private key can be kept in cold storage).
* `effective_balance`: the balance of the validator that is used for all calculations (when counting total support for some attestation, when computing rewards and penalties, etc...)
* `slashed`: has the validator been slashed?
* `activation_eligibility_epoch`: when the validator became eligible for activation (this is used to process the activation queue: validators get activated in order of when they became eligible)
* `activation_epoch`: when the validator was activated
* `exit_epoch`: when the validator exited (whether voluntarily or due to low balance or slashing)
* `withdrawable_epoch`: when the validator became eligible to withdraw their balance

The precise epochs are kept around in the state because we need to be able to not just calculate the current active validator set, but also the historical active validator set, so that we can compute historical committees and hence verify historical attestations and slashings.

Additionally, storing epochs for each phase transition simplifies the protocol. The alternative would be to store a variable `current_state` with flags (eg. 0 = not yet eligible for activation, 1 = eligible for activation, 2 = active, 3 = in exit queue, 4 = exited, 5 = withdrawn) as well as the epoch for the next transition, but that turns out to increase protocol complexity, as eg. currently (3), (4) and (5) are all handled by two lines of code (bottom of [`initiate_validator_exit`](#initiate_validator_exit)), which would be difficult if they were separate.

#### `AttestationData`

```python
class AttestationData(Container):
    slot: Slot
    index: CommitteeIndex
    # LMD GHOST vote
    beacon_block_root: Root
    # FFG vote
    source: Checkpoint
    target: Checkpoint
```

For efficiency reasons, we require each validator to only sign a single attestation in each epoch. However, this attestation has a triple purpose: (i) Casper FFG voting, (ii) stabilizing the short-term block-by-block fork choice by voting on the current head, and (iii) shard block voting (added in phase 1). In each epoch, each validator is assigned to a single committee within a single slot, and they attest (ie. sign) this data structure that combines (i) (`source` and `target`) and (ii) (`beacon_block_root`).

#### `IndexedAttestation`

```python
class IndexedAttestation(Container):
    attesting_indices: List[ValidatorIndex, MAX_VALIDATORS_PER_COMMITTEE]
    data: AttestationData
    signature: BLSSignature
```

An `AttestationData`, a signature and a list of indices that participated. This is the format of an attestation when it is included in `AttesterSlashing` objects to slash validators for misbehavior. The idea is that attestations imported from foreign chains may not share the same committees as the current chain, so we need to explicitly provide a list of which validators participated so that the attestation can be verified, and if needed the participants slashed.

#### `PendingAttestation`

```python
class PendingAttestation(Container):
    aggregation_bits: Bitlist[MAX_VALIDATORS_PER_COMMITTEE]
    data: AttestationData
    inclusion_delay: Slot
    proposer_index: ValidatorIndex
```

For efficiency reasons we do not process the full effects of attestations included in a block immediately; that would require editing  1/32 of all validators' exact balances in the Merkle tree, which costs almost as much as simply re-hashing the entire vector. Additionally, it would require storing an extra data structure for "who already attested" to prevent double-counting. Instead, we simply store all attestations that we received in the state, minus their signatures (as those are no longer necessary), plus information about who included them and with what delay (to calculate rewards). These pending attestations are then processed at the end of an epoch.

#### `Eth1Data`

```python
class Eth1Data(Container):
    deposit_root: Root
    deposit_count: uint64
    block_hash: Bytes32
```

Every eth2 block contains a vote for an eth1 block. This vote contains  the hash of the eth1 block, and to allow more convenient verification of deposits, it also contains the root of the deposit tree and the number of deposits already made. Technically, the deposit tree root and size would be Merkle-proven from the eth1 block hash, but this would involve verifying a hexary RLP Patricia tree Merkle branch, which is needlessly complex.

#### `HistoricalBatch`

```python
class HistoricalBatch(Container):
    block_roots: Vector[Root, SLOTS_PER_HISTORICAL_ROOT]
    state_roots: Vector[Root, SLOTS_PER_HISTORICAL_ROOT]
```

See the discussion in the [`SLOTS_PER_HISTORICAL_ROOT`](#slots_per_historical_root) section above.

#### `[Aside: note on the deposit process]`

The process for someone on eth1 to deposit to become a validator on eth2 is as follows:

1. Generate an online signing key (the `pubkey`) and an offline withdrawal key (the hash of this is called the `withdrawal_credentials`).
2. Send 32 ETH to the deposit contract by calling its `deposit` function, and in that call provide as arguments the `pubkey`, the `withdrawal_credentials` and a `signature`, signed with the pubkey, of both keys (and the amount deposited, which could under special circumstances be something other than 32 ETH). 
3. The deposit contract maintains a **deposit tree**; when it processes your function call, it adds your deposit (a `DepositData` record) to the deposit tree
4. Once the eth2 chain becomes aware of an eth1 block after you deposited (through the Eth1Data voting procedure), the eth2 chain "knows" the root hash of a deposit tree that your `DepositData` record is part of.
5. Once this happens, eventually an eth2 proposer will include a Merkle branch proving your deposit, and at that point you will get scheduled for activation. Note that proposers are _required_ to include as many deposits as possible, and to process deposits sequentially, so there is no possibility that your deposit will never be processed because proposers are mean or lazy.

#### `DepositMessage`

```python
class DepositMessage(Container):
    pubkey: BLSPubkey
    withdrawal_credentials: Bytes32
    amount: Gwei
```

This is the data that the `signature` in the `DepositData` is signing over. The signature is necessary, and must sign over all three of these fields, for two reasons:

1. There must be a signature signing over the pubkey itself as a proof of possession to guard against rogue key attacks (see [here](https://crypto.stanford.edu/~dabo/pubs/papers/BLSmultisig.html#mjx-eqn-eqagg) for a description on what rogue key attacks on BLS aggregation are and how proofs of possession, or "prov[ing] knowledge of the secret key (POSK)" solve this problem).
2. There is a rule that there can only be one validator with each pubkey (this rule is there to prevent deposits from being replayed; while this is a non-issue in phase 0 as deposits must be processed sequentially, in phase 2+ depositors from shards are responsible for getting their own deposits included, so they may be included out-of-order). However, this opens up an attack: if someone is already depositing, you can front-run their deposit with your own deposit that has the same pubkey but a different withdrawal credentials (or a lower amount), effectively causing their funds to be destroyed. Requiring the withdrawal credentials and the amount to be signed by the public key prevents this.
  
#### `DepositData`

```python
class DepositData(Container):
    pubkey: BLSPubkey
    withdrawal_credentials: Bytes32
    amount: Gwei
    signature: BLSSignature  # Signing over DepositMessage
```

The struct that goes into the deposit tree saved by the deposit contract on the eth1 side. Note that this data does NOT get verified on the eth1 side (as we do not yet have BLS-12-381 on eth1); invalid signatures could make it into the deposit tree, and it's the eth2 chain's responsibility to ignore them.

#### `BeaconBlockHeader`

```python
class BeaconBlockHeader(Container):
    slot: Slot
    proposer_index: ValidatorIndex
    parent_root: Root
    state_root: Root
    body_root: Root
```

The block header of a beacon chain block: contains the slot, the proposer index, the state root, the root hash of the parent block, and the root hash of everything else in the beacon chain block. Fundamentally similar to block headers in other blockchains including bitcoin and eth1.

<a id="domain_separation" />

#### `[Aside: domain separation]`

Domain separation in eth2 is done to prevent situations where a signature of an object of one type and context is accidentally a valid signature of an object in a different type or in a different context. This could happen because the same data happens to be valid as multiple data types; such situations could conceivably be triggered by attackers to cause slashings or other problems. Domain separation unambiguously makes this impossible.

There are two main types of domain separation in eth2:

* **Cross-chain domain separation**: a message signed for one eth2 chain should not be valid in any other eth2 chain (eg. mainnet vs testnet, testnet vs another testnet, a hypothetical eth2 vs "eth2 classic" fork)
* **Cross-context domain separation**: a signature of an attestation should not be valid as a signature of a beacon block, etc etc.

We achieve domain separation by mixing in a domain hash whenever we sign a message; that is, when we sign some `object`, we're really signing `hash(root_hash(object), domain_hash)`. The domain hash itself mixes together the `domain_type` and the `fork_version` (representing the chain), see [`get_domain`](#get_domain) for the logic of how this works.

The `domain_type` is a 4-byte value; see [the list of domain types](#Domain-types). The `fork_version` (think of this as like a chain ID, except it changes every hard fork to facilitate replay protection during deliberate ETH/ETC-like splits) is computed based on the logic described [above in the section on forks](#Fork).

#### `SigningData`

```python
class SigningData(Container):
    object_root: Root
    domain: Domain
```

Eth2 heavily makes use of **signed containers**: structures where there is some inner container `C1`, and an outer container `C2(message: C1, signature: BLSSignature)`. To implement domain separation (see [the section above](#domain_separation)), instead of directly signing the root hash of the message being signed, the signature signs over the root hash of a struct containing that message and the domain (computed via [`get_domain`](#get_domain)).

`SigningData` is a dummy struct used to compute `hash(root_hash(object), domain_hash)`; in general the spec has made the aesthetic decision to broadly eschew explicit inline bit concatenations (`hash(x + y)`) in favor of using structs, with SSZ Merkle-hashing internally performing these bit concatenations.

### Beacon operations

#### `ProposerSlashing`

```python
class ProposerSlashing(Container):
    signed_header_1: SignedBeaconBlockHeader
    signed_header_2: SignedBeaconBlockHeader
```

A proposer can get slashed for signing two distinct headers at the same slot. This object can be included on-chain to perform that slashing.

#### `AttesterSlashing`

```python
class AttesterSlashing(Container):
    attestation_1: IndexedAttestation
    attestation_2: IndexedAttestation
```

An attester can get slashed for signing two attestations that together violate the Casper FFG slashing conditions. This object can be included on-chain to perform that slashing.


#### `Attestation`

```python
class Attestation(Container):
    aggregation_bits: Bitlist[MAX_VALIDATORS_PER_COMMITTEE]
    data: AttestationData
    signature: BLSSignature
```

A record specifying that part of some committee (using a bitfield to identify which part) signed some `AttestationData`. Eth2 [uses BLS signature aggregation](https://ethresear.ch/t/pragmatic-signature-aggregation-with-bls/2105) for efficiency, so instead of every validator's attestation being included separately, attestations first get broadcasted to an aggregation layer in the network, and then the block proposer can merge all attestations that sign the exact same `AttestationData` (in the normal case this is most of them) into a single `Attestation` that gets included on chain.

#### `Deposit`

```python
class Deposit(Container):
    proof: Vector[Bytes32, DEPOSIT_CONTRACT_TREE_DEPTH + 1]  # Merkle path to deposit root
    data: DepositData
```

Proof that a validator deposited. These get processed sequentially in order of index; each proof is a Merkle branch proving that the deposit actually is in the correct position in the deposit tree that was created by the eth1 deposit contract.

#### `VoluntaryExit`

```python
class VoluntaryExit(Container):
    epoch: Epoch  # Earliest epoch when voluntary exit can be processed
    validator_index: ValidatorIndex
```

When a validator wishes to exit voluntarily, they may create and sign and broadcast a message of this type.

### Beacon blocks

#### `BeaconBlockBody`

```python
class BeaconBlockBody(Container):
    randao_reveal: BLSSignature
    eth1_data: Eth1Data  # Eth1 data vote
    graffiti: Bytes32  # Arbitrary data
    # Operations
    proposer_slashings: List[ProposerSlashing, MAX_PROPOSER_SLASHINGS]
    attester_slashings: List[AttesterSlashing, MAX_ATTESTER_SLASHINGS]
    attestations: List[Attestation, MAX_ATTESTATIONS]
    deposits: List[Deposit, MAX_DEPOSITS]
    voluntary_exits: List[SignedVoluntaryExit, MAX_VOLUNTARY_EXITS]
```

The "main" part of a beacon block. The most important thing in here is the attestations, as these need to get included so the chain can track its own finality status and apply rewards and penalties, but this also includes slashings, deposits, voluntary exits, the revealed value to adjust the block's randomness seed, an eth1 vote and an open "graffiti" field.

#### `BeaconBlock`

```python
class BeaconBlock(Container):
    slot: Slot
    proposer_index: ValidatorIndex
    parent_root: Root
    state_root: Root
    body: BeaconBlockBody
```

A full beacon block; basically a beacon block header but with the body root replaced by the full body.

### Beacon state

#### `BeaconState`

```python
class BeaconState(Container):
    # Versioning
    genesis_time: uint64
    genesis_validators_root: Root
    slot: Slot
    fork: Fork
    # History
    latest_block_header: BeaconBlockHeader
    block_roots: Vector[Root, SLOTS_PER_HISTORICAL_ROOT]
    state_roots: Vector[Root, SLOTS_PER_HISTORICAL_ROOT]
    historical_roots: List[Root, HISTORICAL_ROOTS_LIMIT]
    # Eth1
    eth1_data: Eth1Data
    eth1_data_votes: List[Eth1Data, EPOCHS_PER_ETH1_VOTING_PERIOD * SLOTS_PER_EPOCH]
    eth1_deposit_index: uint64
    # Registry
    validators: List[Validator, VALIDATOR_REGISTRY_LIMIT]
    balances: List[Gwei, VALIDATOR_REGISTRY_LIMIT]
    # Randomness
    randao_mixes: Vector[Bytes32, EPOCHS_PER_HISTORICAL_VECTOR]
    # Slashings
    slashings: Vector[Gwei, EPOCHS_PER_SLASHINGS_VECTOR]  # Per-epoch sums of slashed effective balances
    # Attestations
    previous_epoch_attestations: List[PendingAttestation, MAX_ATTESTATIONS * SLOTS_PER_EPOCH]
    current_epoch_attestations: List[PendingAttestation, MAX_ATTESTATIONS * SLOTS_PER_EPOCH]
    # Finality
    justification_bits: Bitvector[JUSTIFICATION_BITS_LENGTH]  # Bit set for every recent justified epoch
    previous_justified_checkpoint: Checkpoint  # Previous epoch snapshot
    current_justified_checkpoint: Checkpoint
    finalized_checkpoint: Checkpoint
```

This is the most important data structure here; it is the thing that the state transition function that is defined in this spec is modifying. This contains all of the information that is needed to process the next beacon block, and can be split into a few categories:

* Miscellanea and versioning (slot, fork version, genesis time...)
* History that needs to be accessed: historical block hashes, state roots, randomness seeds....
* Data needed to maintain the eth1 voting system
* The validator registry (plus the separate array of exact balances)
* Per-epoch sums of slashings (used to keep track of how many got slashed so that proportional penalties can be calculated)
* Pending attestations
* Casper FFG-related data

### Signed envelopes

These are just signed versions of many of the containers above:

#### `SignedVoluntaryExit`

```python
class SignedVoluntaryExit(Container):
    message: VoluntaryExit
    signature: BLSSignature
```

#### `SignedBeaconBlock`

```python
class SignedBeaconBlock(Container):
    message: BeaconBlock
    signature: BLSSignature
```

#### `SignedBeaconBlockHeader`

```python
class SignedBeaconBlockHeader(Container):
    message: BeaconBlockHeader
    signature: BLSSignature
```

## Helper functions

This first set of functions is made up of relatively simple "helper" functions that are then used in the rest of the spec.

*Note*: The definitions below are for specification purposes and are not necessarily optimal implementations.

### Math

#### `integer_squareroot`

```python
def integer_squareroot(n: uint64) -> uint64:
    """
    Return the largest integer ``x`` such that ``x**2 <= n``.
    """
    x = n
    y = (x + 1) // 2
    while y < x:
        x = y
        y = (x + n // x) // 2
    return x
```

A square root function, using [the Babylonian method](https://en.wikipedia.org/wiki/Methods_of_computing_square_roots#Babylonian_method) for efficiency. Guaranteed to provide a precise integer result: the largest integer `x` such that `x**2 <= n` (eg. sqrt(14) = 3, sqrt(15) = 3, sqrt(16) = 4, sqrt(17) = 4). Actual implementations can use other algorithms if needed; only this precise numerical property in the outputs is mandatory.

#### `xor`

```python
def xor(bytes_1: Bytes32, bytes_2: Bytes32) -> Bytes32:
    """
    Return the exclusive-or of two 32-byte strings.
    """
    return Bytes32(a ^ b for a, b in zip(bytes_1, bytes_2))
```

Does a bit-by-bit [XOR](https://en.wikipedia.org/wiki/Exclusive_or) on the inputs.

#### `uint_to_bytes`

`def uint_to_bytes(n: uint) -> bytes` is a function for serializing the `uint` type object to bytes in ``ENDIANNESS``-endian. The expected length of the output is the byte-length of the `uint` type.

#### `bytes_to_uint64`

```python
def bytes_to_uint64(data: bytes) -> uint64:
    """
    Return the integer deserialization of ``data`` interpreted as ``ENDIANNESS``-endian.
    """
    return uint64(int.from_bytes(data, ENDIANNESS))
```

Converts 8 bytes into a 64-bit integer.

### Crypto

#### `hash`

`def hash(data: bytes) -> Bytes32` is SHA256.

#### `hash_tree_root`

`def hash_tree_root(object: SSZSerializable) -> Root` is a function for hashing objects into a single root by utilizing a hash tree structure, as defined in the [SSZ spec](../../ssz/simple-serialize.md#merkleization).

#### BLS Signatures

Eth2 makes use of BLS signatures as specified in the [IETF draft BLS specification draft-irtf-cfrg-bls-signature-02](https://tools.ietf.org/html/draft-irtf-cfrg-bls-signature-02) but uses [Hashing to Elliptic Curves - draft-irtf-cfrg-hash-to-curve-07](https://tools.ietf.org/html/draft-irtf-cfrg-hash-to-curve-07) instead of draft-irtf-cfrg-hash-to-curve-06. Specifically, eth2 uses the `BLS_SIG_BLS12381G2_XMD:SHA-256_SSWU_RO_POP_` ciphersuite which implements the following interfaces:

- `def Sign(SK: int, message: Bytes) -> BLSSignature`
- `def Verify(PK: BLSPubkey, message: Bytes, signature: BLSSignature) -> bool`
- `def Aggregate(signatures: Sequence[BLSSignature]) -> BLSSignature`
- `def FastAggregateVerify(PKs: Sequence[BLSPubkey], message: Bytes, signature: BLSSignature) -> bool`
- `def AggregateVerify(PKs: Sequence[BLSPubkey], messages: Sequence[Bytes], signature: BLSSignature) -> bool`

Within these specifications, BLS signatures are treated as a module for notational clarity, thus to verify a signature `bls.Verify(...)` is used.

*Note*: The non-standard configuration of the BLS and hash to curve specs is temporary and will be resolved once IETF releases BLS spec draft 3.

BLS is used [because of its aggregation-friendliness](https://ethresear.ch/t/pragmatic-signature-aggregation-with-bls/2105): many BLS signatures can be aggregated into a single signature, and if the signatures are of the same message this aggregation is extremely fast to do and the aggregate signatures are extremely cheap to verify (one elliptic curve addition (!!) per participant, plus one pairing to verify the signature no matter how many participants there are). This is the key magic that allows eth2 to support very high numbers of validators.

### Predicates

<a id="lifecycle" />

#### `[Aside: note on a validator's life cycle]`

_(This story begins right after the end of the previous aside on the deposit process)_

When a validator deposit is processed, the validator record is added to the validator registry (`state.validators`) (or, if it's a deposit with a pubkey that is already in the validator set, it is treated as a top-up to that existing validator' balance). If, after the deposit or top-up, the validator's balance is >= 32 ETH, the validator is placed into an **eligible for activation** stage. 

Validators in the eligible for activation stage are automatically put into a queue for activation (the queue doesn't literally exist as an in-consensus data structure; rather, the consensus rules just say to activate validators in order of when they became eligible for activation). See the [discussion on churn above](#churn) for why the queue exists and how many validators can get activated per epoch.

Note that when the validator gets to the front of the queue their activation time gets set to 4 epochs in the future; this is to ensure committees are predictable that far ahead, as the calculation of the committees depends on the active validator set.

When a validator is active, they get assigned the full set of validator responsibilities. These responsibilities are:

* Making an attestation in every epoch, which includes (i) a vote on the most recent head of the beacon chain, (ii) the Casper FFG source and target checkpoint blocks, and (iii) in phase 1+ votes on shard blocks
* Occasionally being selected as the proposer of a beacon block or (in phase 1+) a shard block

A validator remains active until they either (i) sign a `VoluntaryExit` message that is included on chain, (ii) fall below the minimum balance of 16 ETH or (iii) get slashed.

Note that in all three cases, the exiting step is done with the `initiate_validator_exit` function, which _puts the validator in a queue_ for exiting. Hence, even a slashed validator can remain active temporarily. This is awkward, but was done for three reasons:

1. To protect hard invariants about how quickly the validator set changes
2. Even in a situation where so many validators are exiting that the exit queue is more than 4 eeks long (4 eeks being the time until a slashed validator can withdraw), validators never have the incentive to self-slash to exit more quickly.
3. To prevent mass slashings from decreasing the validator set size (if that did happen, it would reduce the size of the slashable intersection needed for a successful attack against a chain).

Note that currently, being slashed _does_ immediately reduce a validator's balance by 1/32, which effects the denominator in the 2/3 finality calculation, but the effect of this is very small.

The exit queue is processed at the same rate as the activation queue, and exiting has a similar 4 epoch delay. After a validator exits, they are eligible to withdraw after `MIN_VALIDATOR_WITHDRAWABILITY_DELAY` (~1 day) if they exit without being slashed, and `EPOCHS_PER_SLASHINGS_VECTOR` (4 eeks) if they exit due to being slashed.

Slashed validators suffer three penalties:

* The minimum penalty (`1/MIN_SLASHING_PENALTY_QUOTIENT` of their balance)
* A penalty proportional to the portion of other validators that get slashed (see the [`process_slashings` function](#Slashings))
* Penalties for being "offline", as though the validator was active but failing to make any attestations during the entire 4-eek period

The third is included to prevent self-slashing from being a way to escape inactivity leaks.

Once a validator withdraws, in phase 0 they are effectively inert from the point of view of the protocol. In later phases, an explicit "withdraw" functionality will be added, which would move the validator's balance to the appropriate account in the appropriate shard on eth2.

With this background (see also the [Validator struct definition](#Validator), hopefully the next four functions are reasonably self-explanatory:

#### `is_active_validator`

```python
def is_active_validator(validator: Validator, epoch: Epoch) -> bool:
    """
    Check if ``validator`` is active.
    """
    return validator.activation_epoch <= epoch < validator.exit_epoch
```

#### `is_eligible_for_activation_queue`

```python
def is_eligible_for_activation_queue(validator: Validator) -> bool:
    """
    Check if ``validator`` is eligible to be placed into the activation queue.
    """
    return (
        validator.activation_eligibility_epoch == FAR_FUTURE_EPOCH
        and validator.effective_balance == MAX_EFFECTIVE_BALANCE
    )
```

#### `is_eligible_for_activation`

```python
def is_eligible_for_activation(state: BeaconState, validator: Validator) -> bool:
    """
    Check if ``validator`` is eligible for activation.
    """
    return (
        # Placement in queue is finalized
        validator.activation_eligibility_epoch <= state.finalized_checkpoint.epoch
        # Has not yet been activated
        and validator.activation_epoch == FAR_FUTURE_EPOCH
    )
```

Note that the activation queue only processes activations that were registered before the last finalized block that the beacon chain knows about; see [the section on registry updates](#Registry-updates) for more information on this.

#### `is_slashable_validator`

```python
def is_slashable_validator(validator: Validator, epoch: Epoch) -> bool:
    """
    Check if ``validator`` is slashable.
    """
    return (not validator.slashed) and (validator.activation_epoch <= epoch < validator.withdrawable_epoch)
```

#### `is_slashable_attestation_data`

```python
def is_slashable_attestation_data(data_1: AttestationData, data_2: AttestationData) -> bool:
    """
    Check if ``data_1`` and ``data_2`` are slashable according to Casper FFG rules.
    """
    return (
        # Double vote
        (data_1 != data_2 and data_1.target.epoch == data_2.target.epoch) or
        # Surround vote
        (data_1.source.epoch < data_2.source.epoch and data_2.target.epoch < data_1.target.epoch)
    )
```

This function determines if the two `AttestationData` objects conflict with each other and so count as a self-contradiction (aka equivocation, aka double-voting) under Casper FFG rules. If they are, then any validator that signed both can be slashed.

#### `is_valid_indexed_attestation`

```python
def is_valid_indexed_attestation(state: BeaconState, indexed_attestation: IndexedAttestation) -> bool:
    """
    Check if ``indexed_attestation`` is not empty, has sorted and unique indices and has a valid aggregate signature.
    """
    # Verify indices are sorted and unique
    indices = indexed_attestation.attesting_indices
    if len(indices) == 0 or not indices == sorted(set(indices)):
        return False
    # Verify aggregate signature
    pubkeys = [state.validators[i].pubkey for i in indices]
    domain = get_domain(state, DOMAIN_BEACON_ATTESTER, indexed_attestation.data.target.epoch)
    signing_root = compute_signing_root(indexed_attestation.data, domain)
    return bls.FastAggregateVerify(pubkeys, signing_root, indexed_attestation.signature)
```

Verifies the validity of an attestation (mainly extracting the pubkeys of the signers and then verifying the signature). This function works with indexed attestations, but note that regular attestation verification goes through this function after it converts the bitfield into a list of validator indices.

#### `is_valid_merkle_branch`

```python
def is_valid_merkle_branch(leaf: Bytes32, branch: Sequence[Bytes32], depth: uint64, index: uint64, root: Root) -> bool:
    """
    Check if ``leaf`` at ``index`` verifies against the Merkle ``root`` and ``branch``.
    """
    value = leaf
    for i in range(depth):
        if index // (2**i) % 2:
            value = hash(branch[i] + value)
        else:
            value = hash(value + branch[i])
    return value == root
```

A generic Merkle branch validity checker.

### Misc

#### `compute_shuffled_index`

```python
def compute_shuffled_index(index: uint64, index_count: uint64, seed: Bytes32) -> uint64:
    """
    Return the shuffled index corresponding to ``seed`` (and ``index_count``).
    """
    assert index < index_count

    # Swap or not (https://link.springer.com/content/pdf/10.1007%2F978-3-642-32009-5_1.pdf)
    # See the 'generalized domain' algorithm on page 3
    for current_round in range(SHUFFLE_ROUND_COUNT):
        pivot = bytes_to_uint64(hash(seed + uint_to_bytes(uint8(current_round)))[0:8]) % index_count
        flip = (pivot + index_count - index) % index_count
        position = max(index, flip)
        source = hash(
            seed
            + uint_to_bytes(uint8(current_round))
            + uint_to_bytes(uint32(position // 256))
        )
        byte = uint8(source[(position % 256) // 8])
        bit = (byte >> (position % 8)) % 2
        index = flip if bit else index

    return index
```

Eth2 needs some form of "random sampling" in order to assign validators to committees; if each validator could choose which committee they are on, a small portion of malicious validators could target one specific shard to attack and make false attestations for that shard. We can model this as a shuffling algorithm, taking an array of length N (filled with the active validator indices in that epoch) and pseudorandomly shuffling it (eg. `[0, 1, 2, 3, 5, 6] -> [3, 2, 0, 5, 6, 1]`); the committees can then just be consecutive slices of the desired length of the output array.

There are a few desiderata for this shuffling algorithm:

1. **It's a shuffle**: that is, every value in the input appears in the output exactly once. 
2. **Committee sizes are precise, not approximate**: technically the fact that we're doing committee selection using this shuffle-and-slice method achieves this goal, but it's still important to mention; it's the reason why eg. methods based on privately pre-committed values are not acceptable. Precise committee sizes are needed because it turns out that if you have approximate committee sizes then the committee size needed to achieve the same low failure probability increases by ~2x.
3. **Efficient forward calculation**: given a single `i`, it's easy to compute `shuffle(i)`. This is needed so that individual validators can efficiently determine what their responsibilities are.
4. **Efficient backward calculation**: given a single `shuffle(i)`, it's easy to determine `i`. This is needed so that light clients can efficiently determine the validators in any single committee.

Note that some of the same desiderata apply also to proposer selection:

* **We want exactly one proposer per slot**, and not a Poisson-like process that sometimes outputs one proposer but sometimes zero or two or more. This is for two reasons: (i) multiple proposers per slot creates competition, which creates incentives for validators to be highly connected to beat out competitors, which creates centralization pressures, and (ii) sometimes having zero proposers in a slot would mean unpredictable times between proposers, which lead to longer average wait times for transaction inclusion.
* **We want it to be possible to efficiently calculate who the proposer is**, particularly for the benefit of light clients.

We use the "swap-or-not" algorithm from https://link.springer.com/content/pdf/10.1007%2F978-3-642-32009-5_1.pdf, which efficiently satisfies all of the above properties.

The swap-or-not algorithm works by performing 90 rounds of the following procedure:

* Choose a random "pivot" `p`
* For every index `x`, maybe swap the value at position `x` with the value at `p-x` (wrapping around the list if necessary). The "maybe" is determined by using a hash function to pseudorandomly generate `N` bits (`N` being the size of the list being shuffled) and checking if the `max(x, p-x)`'th bit equals one (this trickery is done to ensure that you get the same answer for `x` and `p-x`)

It can be efficiently run forwards or backwards (you don't have to generate all `N` bits at each round, just the chunk that contains `max(x, p-x)`), and is fairly low-overhead.

#### `compute_proposer_index`

```python
def compute_proposer_index(state: BeaconState, indices: Sequence[ValidatorIndex], seed: Bytes32) -> ValidatorIndex:
    """
    Return from ``indices`` a random index sampled by effective balance.
    """
    assert len(indices) > 0
    MAX_RANDOM_BYTE = 2**8 - 1
    i = uint64(0)
    total = uint64(len(indices))
    while True:
        candidate_index = indices[compute_shuffled_index(i % total, total, seed)]
        random_byte = hash(seed + uint_to_bytes(uint64(i // 32)))[i % 32]
        effective_balance = state.validators[candidate_index].effective_balance
        if effective_balance * MAX_RANDOM_BYTE >= MAX_EFFECTIVE_BALANCE * random_byte:
            return candidate_index
        i += 1
```

Computes the proposer index. This function is somewhat involved; the idea is that it chooses a proposer, accepts them with `BALANCE/32` probability, and if it fails it keeps trying. This is done so that the probability of being selected as a proposer remains proportional to balance.

#### `compute_committee`

```python
def compute_committee(indices: Sequence[ValidatorIndex],
                      seed: Bytes32,
                      index: uint64,
                      count: uint64) -> Sequence[ValidatorIndex]:
    """
    Return the committee corresponding to ``indices``, ``seed``, ``index``, and committee ``count``.
    """
    start = (len(indices) * index) // count
    end = (len(indices) * (index + 1)) // count
    return [indices[compute_shuffled_index(uint64(i), uint64(len(indices)), seed)] for i in range(start, end)]
```

Take a slice of a validator index list (assumed to be the list of active validator indices), and returns the `index`'th slice (out of a total `count` slices) of the shuffle.

#### `compute_epoch_at_slot`

```python
def compute_epoch_at_slot(slot: Slot) -> Epoch:
    """
    Return the epoch number at ``slot``.
    """
    return Epoch(slot // SLOTS_PER_EPOCH)
```

#### `compute_start_slot_at_epoch`

```python
def compute_start_slot_at_epoch(epoch: Epoch) -> Slot:
    """
    Return the start slot of ``epoch``.
    """
    return Slot(epoch * SLOTS_PER_EPOCH)
```

#### `compute_activation_exit_epoch`

```python
def compute_activation_exit_epoch(epoch: Epoch) -> Epoch:
    """
    Return the epoch during which validator activations and exits initiated in ``epoch`` take effect.
    """
    return Epoch(epoch + 1 + MAX_SEED_LOOKAHEAD)
```

This function takes as input an epoch (always in practice the current epoch) and outputs the epoch in which a validator that is scheduled for activation in that epoch will get activated. The delay of 4 epochs is used to keep committees predictable.

#### `compute_fork_data_root`

```python
def compute_fork_data_root(current_version: Version, genesis_validators_root: Root) -> Root:
    """
    Return the 32-byte fork data root for the ``current_version`` and ``genesis_validators_root``.
    This is used primarily in signature domains to avoid collisions across forks/chains.
    """
    return hash_tree_root(ForkData(
        current_version=current_version,
        genesis_validators_root=genesis_validators_root,
    ))
```

The root hash of the genesis validator set gets mixed into the fork version to add further domain separation, allowing chains with different genesises to automatically have different versions. This makes it easier to have many testnets with replay protection.

#### `compute_fork_digest`

```python
def compute_fork_digest(current_version: Version, genesis_validators_root: Root) -> ForkDigest:
    """
    Return the 4-byte fork digest for the ``current_version`` and ``genesis_validators_root``.
    This is a digest primarily used for domain separation on the p2p layer.
    4-bytes suffices for practical separation of forks/chains.
    """
    return ForkDigest(compute_fork_data_root(current_version, genesis_validators_root)[:4])
```

The first four bytes of the fork digest are used on the p2p layer to separate validators of different chains out into different networks.

#### `compute_domain`

```python
def compute_domain(domain_type: DomainType, fork_version: Version=None, genesis_validators_root: Root=None) -> Domain:
    """
    Return the domain for the ``domain_type`` and ``fork_version``.
    """
    if fork_version is None:
        fork_version = GENESIS_FORK_VERSION
    if genesis_validators_root is None:
        genesis_validators_root = Root()  # all bytes zero by default
    fork_data_root = compute_fork_data_root(fork_version, genesis_validators_root)
    return Domain(domain_type + fork_data_root[:28])
```

A helper function used by [`get_domain`](#get_domain). Combines together domain type and fork version (see [the section on forks](#Fork)) into a `Domain` object.

See also [the section on domain separation](#domain_separation).

#### `compute_signing_root`

```python
def compute_signing_root(ssz_object: SSZObject, domain: Domain) -> Root:
    """
    Return the signing root for the corresponding signing data.
    """
    return hash_tree_root(SigningData(
        object_root=hash_tree_root(ssz_object),
        domain=domain,
    ))
```

Computes the hash that is being signed when an SSZ container is being signed. This is done by creating an ephemeral SSZ container that puts the original container and the domain together, and outputting the root of that.

### Beacon state accessors

This set of functions accesses the beacon chain state.

#### `get_current_epoch`

```python
def get_current_epoch(state: BeaconState) -> Epoch:
    """
    Return the current epoch.
    """
    return compute_epoch_at_slot(state.slot)
```

#### `get_previous_epoch`

```python
def get_previous_epoch(state: BeaconState) -> Epoch:
    """`
    Return the previous epoch (unless the current epoch is ``GENESIS_EPOCH``).
    """
    current_epoch = get_current_epoch(state)
    return GENESIS_EPOCH if current_epoch == GENESIS_EPOCH else Epoch(current_epoch - 1)
```

#### `get_block_root`

```python
def get_block_root(state: BeaconState, epoch: Epoch) -> Root:
    """
    Return the block root at the start of a recent ``epoch``.
    """
    return get_block_root_at_slot(state, compute_start_slot_at_epoch(epoch))
```

#### `get_block_root_at_slot`

```python
def get_block_root_at_slot(state: BeaconState, slot: Slot) -> Root:
    """
    Return the block root at a recent ``slot``.
    """
    assert slot < state.slot <= slot + SLOTS_PER_HISTORICAL_ROOT
    return state.block_roots[slot % SLOTS_PER_HISTORICAL_ROOT]
```

#### `get_randao_mix`

```python
def get_randao_mix(state: BeaconState, epoch: Epoch) -> Bytes32:
    """
    Return the randao mix at a recent ``epoch``.
    """
    return state.randao_mixes[epoch % EPOCHS_PER_HISTORICAL_VECTOR]
```

In the state, we store an array of historical randao mixes (aka pseudorandomness seeds). This is needed because for many reasons we want to be able to calculate historical committees. Sometimes we care about very recent history (eg. attestations from epoch N can get included in epoch N+1, so the end-of-epoch processing of epoch N+1 needs to know what the randomness seed used in epoch N was so that it can compute the committes of that epoch), but sometimes we want to look far back, eg. we want to be able to calculate committees from months ago to verify slashings. Having a 32-eek historical store of randomness seeds helps us do this.

#### `get_active_validator_indices`

```python
def get_active_validator_indices(state: BeaconState, epoch: Epoch) -> Sequence[ValidatorIndex]:
    """
    Return the sequence of active validator indices at ``epoch``.
    """
    return [ValidatorIndex(i) for i, v in enumerate(state.validators) if is_active_validator(v, epoch)]
```

Returns the subset of all validator indices that is active in the given epoch (note that this method can also get the historic active validator index set for any earlier epoch, as the state stores activation and exit epochs of all validators)

#### `get_validator_churn_limit`

```python
def get_validator_churn_limit(state: BeaconState) -> uint64:
    """
    Return the validator churn limit for the current epoch.
    """
    active_validator_indices = get_active_validator_indices(state, get_current_epoch(state))
    return max(MIN_PER_EPOCH_CHURN_LIMIT, uint64(len(active_validator_indices)) // CHURN_LIMIT_QUOTIENT)
```

See the [section on churn](#churn).

#### `get_seed`

```python
def get_seed(state: BeaconState, epoch: Epoch, domain_type: DomainType) -> Bytes32:
    """
    Return the seed at ``epoch``.
    """
    mix = get_randao_mix(state, Epoch(epoch + EPOCHS_PER_HISTORICAL_VECTOR - MIN_SEED_LOOKAHEAD - 1))  # Avoid underflow
    return hash(domain_type + uint_to_bytes(epoch) + mix)
```

Returns the randomness seed for the given epoch. Note the precise way the wiring is done here: the seed _relevant in_ the given epoch is the seed _generated_ 5 epochs ago. For simplicity, you should mentally think of this as just `get_randao_mix(state, Epoch(epoch - MIN_SEED_LOOKAHEAD - 1))`.

The technical subtlety here is that the historical randomness seeds are stored in an array that overwrites itself in a cyclic fashion, eg. if `EPOCHS_PER_HISTORICAL_VECTOR` were equal to 10, and the current epoch was 53, then `state.randao_mixes` would contain 10 seeds from epochs `[50, 51, 52, 53, 44, 45, 46, 47, 48, 49]`. So if you were to to call `get_seed` during epoch 53, if would return the value in the array at position `(53 - 1 - 4) % 10 = 8`, wrapping back around to the end.

The `+ EPOCHS_PER_HISTORICAL_VECTOR` is added to ensure that in the exceptional case where `epoch < 5`, the "wrap back around to the end" behavior would still work, but the spec would avoid having any negative numbers even in the middle of the computation (this was an agreed-upon goal for the spec; the simplicity of being able to represent almost all integers with `uint64` outweighed the small complexity increases such as here).

See also: the [section on randomness seeds](#seeds).

#### `get_committee_count_per_slot`

```python
def get_committee_count_per_slot(state: BeaconState, epoch: Epoch) -> uint64:
    """
    Return the number of committees in each slot for the given ``epoch``.
    """
    return max(uint64(1), min(
        MAX_COMMITTEES_PER_SLOT,
        uint64(len(get_active_validator_indices(state, epoch))) // SLOTS_PER_EPOCH // TARGET_COMMITTEE_SIZE,
    ))
```

Returns the number of committees in each slot (and in phase 1+, the number of shards crosslinked in each slot). If there are at least enough validators to fill up a full committee (128 validators) for each shard (\*64) for each slot in the epoch (\*32), ie. >= 262,144 validators or 8,388,608 ETH, then we get the full 64 committees per slot, and every shard gets crosslinked in every slot.

If the number of validators is less than this, then we decrease the number of committees per slot to ensure that each committee remains a safe size, though at the cost of not crosslinking every shard in every slot (instead it would rotate: eg. if there were only 25 committees per slot, then slot 1 would process shards 0...24, slot 2 would process 25...49, slot 3 would process 50...63 and wrap around to also process 0...10, etc.).

If there are not enough validators for even a single full committee (that is, less than 128 \* 32 = 4,096 validators, or 124,288 ETH), then committee sizes begin to drop, though in that case low committee sizes would arguably ve small issue relative to the much larger problem that there would exist many actors that could unilaterally launch a 51% attack.

#### `get_beacon_committee`

```python
def get_beacon_committee(state: BeaconState, slot: Slot, index: CommitteeIndex) -> Sequence[ValidatorIndex]:
    """
    Return the beacon committee at ``slot`` for ``index``.
    """
    epoch = compute_epoch_at_slot(slot)
    committees_per_slot = get_committee_count_per_slot(state, epoch)
    return compute_committee(
        indices=get_active_validator_indices(state, epoch),
        seed=get_seed(state, epoch, DOMAIN_BEACON_ATTESTER),
        index=(slot % SLOTS_PER_EPOCH) * committees_per_slot + index,
        count=committees_per_slot * SLOTS_PER_EPOCH,
    )
```

Gets the i'th committee for the given slot.

#### `get_beacon_proposer_index`

```python
def get_beacon_proposer_index(state: BeaconState) -> ValidatorIndex:
    """
    Return the beacon proposer index at the current slot.
    """
    epoch = get_current_epoch(state)
    seed = hash(get_seed(state, epoch, DOMAIN_BEACON_PROPOSER) + uint_to_bytes(state.slot))
    indices = get_active_validator_indices(state, epoch)
    return compute_proposer_index(state, indices, seed)
```

Gets the current block proposer. Note that `compute_proposer_index` is maintained separately from this code because in phase 1 we plan to add shard proposer selection code that also uses that function.

#### `get_total_balance`

```python
def get_total_balance(state: BeaconState, indices: Set[ValidatorIndex]) -> Gwei:
    """
    Return the combined effective balance of the ``indices``.
    ``EFFECTIVE_BALANCE_INCREMENT`` Gwei minimum to avoid divisions by zero.
    Math safe up to ~10B ETH, afterwhich this overflows uint64.
    """
    return Gwei(max(EFFECTIVE_BALANCE_INCREMENT, sum([state.validators[index].effective_balance for index in indices])))
```

Gets the total balance of the given set of validator indices (this is a helper function; we use it to get the total active balance and the total balance approving some FFG vote or shard block).

#### `get_total_active_balance`

```python
def get_total_active_balance(state: BeaconState) -> Gwei:
    """
    Return the combined effective balance of the active validators.
    Note: ``get_total_balance`` returns ``EFFECTIVE_BALANCE_INCREMENT`` Gwei minimum to avoid divisions by zero.
    """
    return get_total_balance(state, set(get_active_validator_indices(state, get_current_epoch(state))))
```

#### `get_domain`

```python
def get_domain(state: BeaconState, domain_type: DomainType, epoch: Epoch=None) -> Domain:
    """
    Return the signature domain (fork version concatenated with domain type) of a message.
    """
    epoch = get_current_epoch(state) if epoch is None else epoch
    fork_version = state.fork.previous_version if epoch < state.fork.epoch else state.fork.current_version
    return compute_domain(domain_type, fork_version, state.genesis_validators_root)
```
Returns the domain hash (data which gets mixed in with a message being signed) for a particular `DomainType`. This is used to implement domain separation; see [the section on domain separation](#domain_separation) for more info.

#### `get_indexed_attestation`

```python
def get_indexed_attestation(state: BeaconState, attestation: Attestation) -> IndexedAttestation:
    """
    Return the indexed attestation corresponding to ``attestation``.
    """
    attesting_indices = get_attesting_indices(state, attestation.data, attestation.aggregation_bits)

    return IndexedAttestation(
        attesting_indices=sorted(attesting_indices),
        data=attestation.data,
        signature=attestation.signature,
    )
```

Converts an attestation in the regular format, where the set of signers is defined by a bitfield determining which members of the committee participated, into an attestation that directly contains the validator indices of the participants (ie. the type used in slashings).

We have logic to convert from one type of attestation to the other so that the methods for verifying regular attestations and for verifying attestations in slashings can share most of the same code.

#### `get_attesting_indices`

```python
def get_attesting_indices(state: BeaconState,
                          data: AttestationData,
                          bits: Bitlist[MAX_VALIDATORS_PER_COMMITTEE]) -> Set[ValidatorIndex]:
    """
    Return the set of attesting indices corresponding to ``data`` and ``bits``.
    """
    committee = get_beacon_committee(state, data.slot, data.index)
    return set(index for i, index in enumerate(committee) if bits[i])
```

Computes the committee that needed to sign an attestation with particular `AttestationData`, and uses that and the bitfield in the attestation to determine the raw list of validator indices that participated in the attestation.

### Beacon state mutators

These methods (no longer pure functions) modify the beacon chain state.

#### `increase_balance`

```python
def increase_balance(state: BeaconState, index: ValidatorIndex, delta: Gwei) -> None:
    """
    Increase the validator balance at index ``index`` by ``delta``.
    """
    state.balances[index] += delta
```

#### `decrease_balance`

```python
def decrease_balance(state: BeaconState, index: ValidatorIndex, delta: Gwei) -> None:
    """
    Decrease the validator balance at index ``index`` by ``delta``, with underflow protection.
    """
    state.balances[index] = 0 if delta > state.balances[index] else state.balances[index] - delta
```

#### `initiate_validator_exit`

```python
def initiate_validator_exit(state: BeaconState, index: ValidatorIndex) -> None:
    """
    Initiate the exit of the validator with index ``index``.
    """
    # Return if validator already initiated exit
    validator = state.validators[index]
    if validator.exit_epoch != FAR_FUTURE_EPOCH:
        return

    # Compute exit queue epoch
    exit_epochs = [v.exit_epoch for v in state.validators if v.exit_epoch != FAR_FUTURE_EPOCH]
    exit_queue_epoch = max(exit_epochs + [compute_activation_exit_epoch(get_current_epoch(state))])
    exit_queue_churn = len([v for v in state.validators if v.exit_epoch == exit_queue_epoch])
    if exit_queue_churn >= get_validator_churn_limit(state):
        exit_queue_epoch += Epoch(1)

    # Set validator exit epoch and withdrawable epoch
    validator.exit_epoch = exit_queue_epoch
    validator.withdrawable_epoch = Epoch(validator.exit_epoch + MIN_VALIDATOR_WITHDRAWABILITY_DELAY)
```

This function initiates the procedure for a validator to exit, and is called by (i) `VoluntaryExit` processing, (ii) the code enforcing the "eject if under 16 ETH balance" rule, and (iii) slashing.

The code here enforces both (i) the "minimum 4 epoch delay rule" and (ii) the exit queue (in the case that too many validators are trying to exit at the same time). The implementation is as follows. Start off with the current epoch + 5 (the current epoch is already partially over so we need +5 to guarantee the delay is >=4 epochs). See if there are already too many validators exiting at that epoch; if there are not, then exit at that epoch, but if there are, instead try the next epoch. This creates a de-facto first-in-first-out queue for exits in the case of congestion.

#### `slash_validator`

```python
def slash_validator(state: BeaconState,
                    slashed_index: ValidatorIndex,
                    whistleblower_index: ValidatorIndex=None) -> None:
    """
    Slash the validator with index ``slashed_index``.
    """
    epoch = get_current_epoch(state)
    initiate_validator_exit(state, slashed_index)
    validator = state.validators[slashed_index]
    validator.slashed = True
    validator.withdrawable_epoch = max(validator.withdrawable_epoch, Epoch(epoch + EPOCHS_PER_SLASHINGS_VECTOR))
    state.slashings[epoch % EPOCHS_PER_SLASHINGS_VECTOR] += validator.effective_balance
    decrease_balance(state, slashed_index, validator.effective_balance // MIN_SLASHING_PENALTY_QUOTIENT)

    # Apply proposer and whistleblower rewards
    proposer_index = get_beacon_proposer_index(state)
    if whistleblower_index is None:
        whistleblower_index = proposer_index
    whistleblower_reward = Gwei(validator.effective_balance // WHISTLEBLOWER_REWARD_QUOTIENT)
    proposer_reward = Gwei(whistleblower_reward // PROPOSER_REWARD_QUOTIENT)
    increase_balance(state, proposer_index, proposer_reward)
    increase_balance(state, whistleblower_index, Gwei(whistleblower_reward - proposer_reward))
```

Slashes a validator (ie. forcibly exits and penalizes the validator if they did something provably illegal, eg. signing two conflicting messages in the same epoch). Slashing performs the following actions:

* Forcibly exits the validator
* Sets the `slashed` flag of that validator to true
* Sets a withdrawal delay of 4 eeks (as opposed to the normal ~1 day)
* Increments the value in the desired position `state.slashings` array (this is one of those cyclically-rewriting arrays where in the i'th epoch position `i % EPOCHS_PER_SLASHINGS_VECTOR` gets rewritten). This array is used to track the total number of validators slashed, which is used to compute total slashing penalties (often called "anti-correlation penalties")
* Decreases their balance by the minimum penalty (1/32 of their balance)
* Rewards whoever published the slashing
* Rewards the block proposer for including the slashing

## Genesis

The main function defined here, `initialize_beacon_state_from_eth1`, takes an eth1 block hash and timestamp and a list of deposits, and generates an eth2 genesis state. All clients will run this function to compute the genesis state when the chain launches for the first time.

### Initialize beacon state from Eth1

Before the Ethereum 2.0 genesis has been triggered, and for every Ethereum 1.0 block, let `candidate_state = initialize_beacon_state_from_eth1(eth1_block_hash, eth1_timestamp, deposits)` where:

- `eth1_block_hash` is the hash of the Ethereum 1.0 block
- `eth1_timestamp` is the Unix timestamp corresponding to `eth1_block_hash`
- `deposits` is the sequence of all deposits, ordered chronologically, up to (and including) the block with hash `eth1_block_hash`

Eth1 blocks must only be considered once they are at least `SECONDS_PER_ETH1_BLOCK * ETH1_FOLLOW_DISTANCE` seconds old (i.e. `eth1_timestamp + SECONDS_PER_ETH1_BLOCK * ETH1_FOLLOW_DISTANCE <= current_unix_time`). Due to this constraint, if `GENESIS_DELAY < SECONDS_PER_ETH1_BLOCK * ETH1_FOLLOW_DISTANCE`, then the `genesis_time` can happen before the time/state is first known. Values should be configured to avoid this case.

```python
def initialize_beacon_state_from_eth1(eth1_block_hash: Bytes32,
                                      eth1_timestamp: uint64,
                                      deposits: Sequence[Deposit]) -> BeaconState:
    fork = Fork(
        previous_version=GENESIS_FORK_VERSION,
        current_version=GENESIS_FORK_VERSION,
        epoch=GENESIS_EPOCH,
    )
    state = BeaconState(
        genesis_time=eth1_timestamp + GENESIS_DELAY,
        fork=fork,
        eth1_data=Eth1Data(block_hash=eth1_block_hash, deposit_count=len(deposits)),
        latest_block_header=BeaconBlockHeader(body_root=hash_tree_root(BeaconBlockBody())),
        randao_mixes=[eth1_block_hash] * EPOCHS_PER_HISTORICAL_VECTOR,  # Seed RANDAO with Eth1 entropy
    )

    # Process deposits
    leaves = list(map(lambda deposit: deposit.data, deposits))
    for index, deposit in enumerate(deposits):
        deposit_data_list = List[DepositData, 2**DEPOSIT_CONTRACT_TREE_DEPTH](*leaves[:index + 1])
        state.eth1_data.deposit_root = hash_tree_root(deposit_data_list)
        process_deposit(state, deposit)

    # Process activations
    for index, validator in enumerate(state.validators):
        balance = state.balances[index]
        validator.effective_balance = min(balance - balance % EFFECTIVE_BALANCE_INCREMENT, MAX_EFFECTIVE_BALANCE)
        if validator.effective_balance == MAX_EFFECTIVE_BALANCE:
            validator.activation_eligibility_epoch = GENESIS_EPOCH
            validator.activation_epoch = GENESIS_EPOCH

    # Set genesis validators root for domain separation and chain versioning
    state.genesis_validators_root = hash_tree_root(state.validators)

    return state
```

*Note*: The ETH1 block with `eth1_timestamp` meeting the minimum genesis active validator count criteria can also occur before `MIN_GENESIS_TIME`.

### Genesis state

Let `genesis_state = candidate_state` whenever `is_valid_genesis_state(candidate_state) is True` for the first time.

```python
def is_valid_genesis_state(state: BeaconState) -> bool:
    if state.genesis_time < MIN_GENESIS_TIME:
        return False
    if len(get_active_validator_indices(state, GENESIS_EPOCH)) < MIN_GENESIS_ACTIVE_VALIDATOR_COUNT:
        return False
    return True
```

*Note*: The `is_valid_genesis_state` function (including `MIN_GENESIS_TIME` and `MIN_GENESIS_ACTIVE_VALIDATOR_COUNT`) is a placeholder for testing. It has yet to be finalized by the community, and can be updated as necessary.

The idea here is that you can think of a client as repeatedly attempting to create a genesis state using the algorithm above, but only accepting the state when it satisfies the function above. In reality, clients will not work this way because it is too inefficient (better just track valid eth1 deposits and the timestamp from eth1, and activate when both hit the target). 


### Genesis block

Let `genesis_block = BeaconBlock(state_root=hash_tree_root(genesis_state))`.

## Beacon chain state transition function

Here, we finally get to defining the main function in the spec, which defines how the state is to be modified when a block is processed. The function also has the ability to declare that the block is invalid (this is typically done with either `assert`s, though anything that causes the code to throw an exception, eg. out-of-range list accessed, as well as uint64 overflow or underflow, counts as the block being invalid).

We start off with a high-level definition, that breaks it up into two parts: (i) a per-slot state transition (`process_slots`) that takes place in each slot regardless of whether or not there was a block there, and (ii) a per-block state transition that takes the block as input. For example, if a block has slot 66 and its parent has slot 62, then the `process_slot` function would be called four all four slots in between (and `process_slot` would in turn call the epoch-boundary processing function `process_epoch`, because slot 64 is an epoch boundary, between epoch 1 [slots 32...63] and epoch 2 [slots 64...95]).

### State transition

The post-state corresponding to a pre-state `state` and a signed block `signed_block` is defined as `state_transition(state, signed_block)`. State transitions that trigger an unhandled exception (e.g. a failed `assert` or an out-of-range list access) are considered invalid. State transitions that cause a `uint64` overflow or underflow are also considered invalid.

```python
def state_transition(state: BeaconState, signed_block: SignedBeaconBlock, validate_result: bool=True) -> BeaconState:
    block = signed_block.message
    # Process slots (including those with no blocks) since block
    process_slots(state, block.slot)
    # Verify signature
    if validate_result:
        assert verify_block_signature(state, signed_block)
    # Process block
    process_block(state, block)
    # Verify state root
    if validate_result:
        assert block.state_root == hash_tree_root(state)
    # Return post-state
    return state
```

```python
def verify_block_signature(state: BeaconState, signed_block: SignedBeaconBlock) -> bool:
    proposer = state.validators[signed_block.message.proposer_index]
    signing_root = compute_signing_root(signed_block.message, get_domain(state, DOMAIN_BEACON_PROPOSER))
    return bls.Verify(proposer.pubkey, signing_root, signed_block.signature)
```

```python
def process_slots(state: BeaconState, slot: Slot) -> None:
    assert state.slot < slot
    while state.slot < slot:
        process_slot(state)
        # Process epoch on the start slot of the next epoch
        if (state.slot + 1) % SLOTS_PER_EPOCH == 0:
            process_epoch(state)
        state.slot = Slot(state.slot + 1)
```

Processes all slots between the slot of the parent block and the input slot (which is the current slot), applying the `process_epoch` function if the slot progression crosses an epoch-boundary.

<a id="process_slot_notes" />

```python
def process_slot(state: BeaconState) -> None:
    # Cache state root
    previous_state_root = hash_tree_root(state)
    state.state_roots[state.slot % SLOTS_PER_HISTORICAL_ROOT] = previous_state_root
    # Cache latest block header state root
    if state.latest_block_header.state_root == Bytes32():
        state.latest_block_header.state_root = previous_state_root
    # Cache block root
    previous_block_root = hash_tree_root(state.latest_block_header)
    state.block_roots[state.slot % SLOTS_PER_HISTORICAL_ROOT] = previous_block_root
```

The main function of the `process_slot` function is to update the historical `block_roots` and `state_roots` arrays. The state root manipulation is needed as a clever trick to get around a challenging issue. Namely, we want to include the root of the block at slot `n` into the history in slot `n`. The most natural time to do this is, well, when we are actually processing the block. But this poses a problem to the block creator: the post-state root of the block can only be generated after the state transition is fully processed, but including the block root into the history during slot `n` would require the block's post-state root to be known during the state transition!

We get around this via the following tactic. While processing the block at slot `n` (in `process_block`), we add the block header, but zero out the state root. Then, at the beginning of the `process_slot` function of slot N+1 (at which point the state has not yet been modified after it was processed in slot `n`), we edit the saved block header and fill in the post-state root.

Note that this requires an extra data structure, `state.latest_block_header`, even though we only _really_ care about storing historical roots; the complexity increase here was deemed worth it to keep the state transition function itself a clean `state_transition(state, block) -> new_state` (as opposed to requiring the previous block as an explicit argument).

### Epoch processing

```python
def process_epoch(state: BeaconState) -> None:
    process_justification_and_finalization(state)
    process_rewards_and_penalties(state)
    process_registry_updates(state)
    process_slashings(state)
    process_final_updates(state)
```

At the epoch boundary (ie. after the end of the last slot of an epoch), we perform a set of procedures, largely around processing the `PendingAttestations` that have been saved up in the current and previous epoch, though there is also some other work that gets done.

First, we define some helper functions:

#### Helper functions

```python
def get_matching_source_attestations(state: BeaconState, epoch: Epoch) -> Sequence[PendingAttestation]:
    assert epoch in (get_previous_epoch(state), get_current_epoch(state))
    return state.current_epoch_attestations if epoch == get_current_epoch(state) else state.previous_epoch_attestations
```

When [processing attestations](#Attestations), we already only accept attestations that have the correct Casper FFG source checkpoint (specifically, the most recent justified checkpoint that the chain knows about). The goal of this function is to get all attestations that have a correct Casper FFG source. Hence, it can safely just return all the `PendingAttestation`s for the desired epoch (current or previous).

```python
def get_matching_target_attestations(state: BeaconState, epoch: Epoch) -> Sequence[PendingAttestation]:
    return [
        a for a in get_matching_source_attestations(state, epoch)
        if a.data.target.root == get_block_root(state, epoch)
    ]
```

Returns the subset of `PendingAttestation`s that have the correct Casper FFG target (ie. the checkpoint that is part of the current chain).

```python
def get_matching_head_attestations(state: BeaconState, epoch: Epoch) -> Sequence[PendingAttestation]:
    return [
        a for a in get_matching_target_attestations(state, epoch)
        if a.data.beacon_block_root == get_block_root_at_slot(state, a.data.slot)
    ]
```

Returns the subset of `PendingAttestation`s that have the correct head (ie. they voted for a head that ended up actually being the head of the chain).

```python
def get_unslashed_attesting_indices(state: BeaconState,
                                    attestations: Sequence[PendingAttestation]) -> Set[ValidatorIndex]:
    output = set()  # type: Set[ValidatorIndex]
    for a in attestations:
        output = output.union(get_attesting_indices(state, a.data, a.aggregation_bits))
    return set(filter(lambda index: not state.validators[index].slashed, output))
```

Gets the list of attesting indices from a set of attestations, filtering out the indices that have been slashed. The idea here is that if you get slashed, you are still "technically" part of the validator set (see the [note on the validator life cycle](#lifecycle) for reasoning why), but your attestations do not get counted.

```python
def get_attesting_balance(state: BeaconState, attestations: Sequence[PendingAttestation]) -> Gwei:
    """
    Return the combined effective balance of the set of unslashed validators participating in ``attestations``.
    Note: ``get_total_balance`` returns ``EFFECTIVE_BALANCE_INCREMENT`` Gwei minimum to avoid divisions by zero.
    """
    return get_total_balance(state, get_unslashed_attesting_indices(state, attestations))
```

Gets the total attesting balance (excluding slashed validators) from a list of attestations.

In the functions below, we'll see a pattern. There are four main properties of an attestation that eth2 is concerned with, both for internal recordkeeping, and for reward/penalty accounting:

* Having the correct FFG source
* Having the correct FFG target
* Having the correct chain head
* Having the correct shard block (in phase 1+ only)

For each one of these, we'll use one of the helpers defined above to determine the set of all validator indices that have that property in their attestations. We will then use this information to (i) reward or penalize them, and (ii) count their balance toward a total. The total is sometimes itself used when calculating rewards/penalties, but also to determine if 2/3 thresholds for Casper FFG or for shard committees have been met.

We care about justifications included in the current _and_ the previous block, because it's possible that some attestations of a slot in the previous block were included in the current epoch, and so we need to combine together attestations on both sides of the boundary. If this were not done, a few proposers at the end of an epoch being malicious could easily prevent the chain from detecting justification and finality.

#### Justification and finalization

```python
def process_justification_and_finalization(state: BeaconState) -> None:
    if get_current_epoch(state) <= GENESIS_EPOCH + 1:
        return

    previous_epoch = get_previous_epoch(state)
    current_epoch = get_current_epoch(state)
    old_previous_justified_checkpoint = state.previous_justified_checkpoint
    old_current_justified_checkpoint = state.current_justified_checkpoint

    # Process justifications
    state.previous_justified_checkpoint = state.current_justified_checkpoint
    state.justification_bits[1:] = state.justification_bits[:JUSTIFICATION_BITS_LENGTH - 1]
    state.justification_bits[0] = 0b0
    matching_target_attestations = get_matching_target_attestations(state, previous_epoch)  # Previous epoch
    if get_attesting_balance(state, matching_target_attestations) * 3 >= get_total_active_balance(state) * 2:
        state.current_justified_checkpoint = Checkpoint(epoch=previous_epoch,
                                                        root=get_block_root(state, previous_epoch))
        state.justification_bits[1] = 0b1
    matching_target_attestations = get_matching_target_attestations(state, current_epoch)  # Current epoch
    if get_attesting_balance(state, matching_target_attestations) * 3 >= get_total_active_balance(state) * 2:
        state.current_justified_checkpoint = Checkpoint(epoch=current_epoch,
                                                        root=get_block_root(state, current_epoch))
        state.justification_bits[0] = 0b1

    # Process finalizations
    bits = state.justification_bits
    # The 2nd/3rd/4th most recent epochs are justified, the 2nd using the 4th as source
    if all(bits[1:4]) and old_previous_justified_checkpoint.epoch + 3 == current_epoch:
        state.finalized_checkpoint = old_previous_justified_checkpoint
    # The 2nd/3rd most recent epochs are justified, the 2nd using the 3rd as source
    if all(bits[1:3]) and old_previous_justified_checkpoint.epoch + 2 == current_epoch:
        state.finalized_checkpoint = old_previous_justified_checkpoint
    # The 1st/2nd/3rd most recent epochs are justified, the 1st using the 3rd as source
    if all(bits[0:3]) and old_current_justified_checkpoint.epoch + 2 == current_epoch:
        state.finalized_checkpoint = old_current_justified_checkpoint
    # The 1st/2nd most recent epochs are justified, the 1st using the 2nd as source
    if all(bits[0:2]) and old_current_justified_checkpoint.epoch + 1 == current_epoch:
        state.finalized_checkpoint = old_current_justified_checkpoint
```

This function processes the beacon chain's own recordkeeping of which justified and finalized blocks in its own history it knows about. Roughly the first half of this function checks if the checkpoint at the beginning of the current epoch has been justified, meaning 2/3 of active validators voted for it (remember: that's the epoch we're currently at the very end of), and also does that check for the previous epoch. This data gets saved in the `justification_bits` array, which keeps track of which recent epochs have been justified.

The second half of the code uses this justification history, as well as what epoch was used as a source in the current or previous epoch, to determine whether or not a block is finalized (see [the Gasper paper](https://arxiv.org/abs/2003.03052) for how this works).

#### Rewards and penalties

##### Helpers

```python
def get_base_reward(state: BeaconState, index: ValidatorIndex) -> Gwei:
    total_balance = get_total_active_balance(state)
    effective_balance = state.validators[index].effective_balance
    return Gwei(effective_balance * BASE_REWARD_FACTOR // integer_squareroot(total_balance) // BASE_REWARDS_PER_EPOCH)
```

This is the reward that almost all other rewards in ethereum are computed as a multiple of. Particularly, note that it's a desired goal of the spec that `effective_balance * BASE_REWARD_FACTOR // integer_squareroot(total_balance)` is the average per-epoch reward received by a validator under theoretical best-case conditions; to achieve this, the base reward equals that amount divided by `BASE_REWARDS_PER_EPOCH`, which is the number of times that a reward of this size will be applied.

```python
def get_proposer_reward(state: BeaconState, attesting_index: ValidatorIndex) -> Gwei:
    return Gwei(get_base_reward(state, attesting_index) // PROPOSER_REWARD_QUOTIENT)
```

Proposers get a reward equal to up to 1/8 of the base reward for every attester in an attestation they include (though they also get other rewards for including slashings, and in phase 1+ other kinds of objects too)

```python
def get_finality_delay(state: BeaconState) -> uint64:
    return get_previous_epoch(state) - state.finalized_checkpoint.epoch
```

Gets the number of blocks since the chain was last finalized.

```python
def is_in_inactivity_leak(state: BeaconState) -> bool:
    return get_finality_delay(state) > MIN_EPOCHS_TO_INACTIVITY_PENALTY
```

If the chain has not been finalized for >4 epochs, the chain enters an "inactivity leak" mode, where inactive validators get progressively penalized more and more, to reduce their influence until blocks get finalized again. See [here](#inactivity-quotient) for what the inactivity leak is, what it's for and how it works.

```python
def get_eligible_validator_indices(state: BeaconState) -> Sequence[ValidatorIndex]:
    previous_epoch = get_previous_epoch(state)
    return [
        ValidatorIndex(index) for index, v in enumerate(state.validators)
        if is_active_validator(v, previous_epoch) or (v.slashed and previous_epoch + 1 < v.withdrawable_epoch)
    ]
```

Both active validators and slashed-but-not-yet-withdrawn validators are eligible to receive penalties. This is done to prevent self-slashing from being a way to escape inactivity leaks.

```python
def get_attestation_component_deltas(state: BeaconState,
                                     attestations: Sequence[PendingAttestation]
                                     ) -> Tuple[Sequence[Gwei], Sequence[Gwei]]:
    """
    Helper with shared logic for use by get source, target, and head deltas functions
    """
    rewards = [Gwei(0)] * len(state.validators)
    penalties = [Gwei(0)] * len(state.validators)
    total_balance = get_total_active_balance(state)
    unslashed_attesting_indices = get_unslashed_attesting_indices(state, attestations)
    attesting_balance = get_total_balance(state, unslashed_attesting_indices)
    for index in get_eligible_validator_indices(state):
        if index in unslashed_attesting_indices:
            increment = EFFECTIVE_BALANCE_INCREMENT  # Factored out from balance totals to avoid uint64 overflow
            if is_in_inactivity_leak(state):
                # Since full base reward will be canceled out by inactivity penalty deltas,
                # optimal participation receives full base reward compensation here.
                rewards[index] += get_base_reward(state, index)
            else:
                reward_numerator = get_base_reward(state, index) * (attesting_balance // increment)
                rewards[index] += reward_numerator // (total_balance // increment)
        else:
            penalties[index] += get_base_reward(state, index)
    return rewards, penalties
```

This is a helper function that outputs a list of rewards and penalties for validators; it is used for correct-source, correct-target and correct-head rewards. The general approach is: if portion `p` (eg. `p=0.9` for 90%) of validators achieve some property in their attestations, then those validators get a reward of `base_reward * p`, and the validators that did not achieve that property get a penalty of `base_reward`.

We need penalties to ensure that validating is only net-profitable if you are online at least ~2/3 of the time (in reality the numbers are _slightly_ more forgiving than that, but not by much). We don't want validators that cannot meet that minimum level of liveness, as such validators would hurt more than they help by hindering finality (which requires 2/3 online).

This rule that your rewards decrease if other validators do less well was included to disincentivize harming other validators; see [my writing on discouragement attacks](https://github.com/ethereum/research/blob/master/papers/discouragement/discouragement.pdf) (and [Barnabe's summary](https://hackingresear.ch/discouragement-attacks/)) for reasoning why this is a good idea.

##### Components of attestation deltas

```python
def get_source_deltas(state: BeaconState) -> Tuple[Sequence[Gwei], Sequence[Gwei]]:
    """
    Return attester micro-rewards/penalties for source-vote for each validator.
    """
    matching_source_attestations = get_matching_source_attestations(state, get_previous_epoch(state))
    return get_attestation_component_deltas(state, matching_source_attestations)
```

```python
def get_target_deltas(state: BeaconState) -> Tuple[Sequence[Gwei], Sequence[Gwei]]:
    """
    Return attester micro-rewards/penalties for target-vote for each validator.
    """
    matching_target_attestations = get_matching_target_attestations(state, get_previous_epoch(state))
    return get_attestation_component_deltas(state, matching_target_attestations)
```

```python
def get_head_deltas(state: BeaconState) -> Tuple[Sequence[Gwei], Sequence[Gwei]]:
    """
    Return attester micro-rewards/penalties for head-vote for each validator.
    """
    matching_head_attestations = get_matching_head_attestations(state, get_previous_epoch(state))
    return get_attestation_component_deltas(state, matching_head_attestations)
```

The above three functions just use the `get_attestation_component_deltas` helper to compute rewards and penalties for correct FFG source, correct FFG target and correct head, respectively.

```python
def get_inclusion_delay_deltas(state: BeaconState) -> Tuple[Sequence[Gwei], Sequence[Gwei]]:
    """
    Return proposer and inclusion delay micro-rewards/penalties for each validator.
    """
    rewards = [Gwei(0) for _ in range(len(state.validators))]
    matching_source_attestations = get_matching_source_attestations(state, get_previous_epoch(state))
    for index in get_unslashed_attesting_indices(state, matching_source_attestations):
        attestation = min([
            a for a in matching_source_attestations
            if index in get_attesting_indices(state, a.data, a.aggregation_bits)
        ], key=lambda a: a.inclusion_delay)
        rewards[attestation.proposer_index] += get_proposer_reward(state, index)
        max_attester_reward = get_base_reward(state, index) - get_proposer_reward(state, index)
        rewards[index] += Gwei(max_attester_reward // attestation.inclusion_delay)

    # No penalties associated with inclusion delay
    penalties = [Gwei(0) for _ in range(len(state.validators))]
    return rewards, penalties
```

This function processes rewards for getting your attestation included quickly: a full base reward if it gets included in the next slot, and `1/k` of a base reward if it gets included after `k` slots. This incentivizes promptness, reducing incentive to wait more than a slot to make sure you have the correct target or head.

```python
def get_inactivity_penalty_deltas(state: BeaconState) -> Tuple[Sequence[Gwei], Sequence[Gwei]]:
    """
    Return inactivity reward/penalty deltas for each validator.
    """
    penalties = [Gwei(0) for _ in range(len(state.validators))]
    if is_in_inactivity_leak(state):
        matching_target_attestations = get_matching_target_attestations(state, get_previous_epoch(state))
        matching_target_attesting_indices = get_unslashed_attesting_indices(state, matching_target_attestations)
        for index in get_eligible_validator_indices(state):
            # If validator is performing optimally this cancels all rewards for a neutral balance
            base_reward = get_base_reward(state, index)
            penalties[index] += Gwei(BASE_REWARDS_PER_EPOCH * base_reward - get_proposer_reward(state, index))
            if index not in matching_target_attesting_indices:
                effective_balance = state.validators[index].effective_balance
                penalties[index] += Gwei(effective_balance * get_finality_delay(state) // INACTIVITY_PENALTY_QUOTIENT)

    # No rewards associated with inactivity penalties
    rewards = [Gwei(0) for _ in range(len(state.validators))]
    return rewards, penalties
```

This code implements the [inactivity leak](#inactivity-quotient).

##### `get_attestation_deltas`

```python
def get_attestation_deltas(state: BeaconState) -> Tuple[Sequence[Gwei], Sequence[Gwei]]:
    """
    Return attestation reward/penalty deltas for each validator.
    """
    source_rewards, source_penalties = get_source_deltas(state)
    target_rewards, target_penalties = get_target_deltas(state)
    head_rewards, head_penalties = get_head_deltas(state)
    inclusion_delay_rewards, _ = get_inclusion_delay_deltas(state)
    _, inactivity_penalties = get_inactivity_penalty_deltas(state)

    rewards = [
        source_rewards[i] + target_rewards[i] + head_rewards[i] + inclusion_delay_rewards[i]
        for i in range(len(state.validators))
    ]

    penalties = [
        source_penalties[i] + target_penalties[i] + head_penalties[i] + inactivity_penalties[i]
        for i in range(len(state.validators))
    ]

    return rewards, penalties
```

This function combines together rewards and penalties from all of the above sources into the total rewards and penalties.

##### `process_rewards_and_penalties`

```python
def process_rewards_and_penalties(state: BeaconState) -> None:
    if get_current_epoch(state) == GENESIS_EPOCH:
        return

    rewards, penalties = get_attestation_deltas(state)
    for index in range(len(state.validators)):
        increase_balance(state, ValidatorIndex(index), rewards[index])
        decrease_balance(state, ValidatorIndex(index), penalties[index])
```

This function combines all of the above logic together, and actually processes these rewards and penalties.

#### Registry updates

```python
def process_registry_updates(state: BeaconState) -> None:
    # Process activation eligibility and ejections
    for index, validator in enumerate(state.validators):
        if is_eligible_for_activation_queue(validator):
            validator.activation_eligibility_epoch = get_current_epoch(state) + 1

        if is_active_validator(validator, get_current_epoch(state)) and validator.effective_balance <= EJECTION_BALANCE:
            initiate_validator_exit(state, ValidatorIndex(index))

    # Queue validators eligible for activation and not yet dequeued for activation
    activation_queue = sorted([
        index for index, validator in enumerate(state.validators)
        if is_eligible_for_activation(state, validator)
        # Order by the sequence of activation_eligibility_epoch setting and then index
    ], key=lambda index: (state.validators[index].activation_eligibility_epoch, index))
    # Dequeued validators for activation up to churn limit
    for index in activation_queue[:get_validator_churn_limit(state)]:
        validator = state.validators[index]
        validator.activation_epoch = compute_activation_exit_epoch(get_current_epoch(state))
```

This function processes (i) the validator activation queue, and (ii) the rule that validators with <= 16 ETH get ejected. Note that the validator activation queue is implemented in a more complex way than the exit queue, which simply immediately assigns exit epochs.

The reason why we cannot do that here is that we want to only process activations if the activation was initiated in a block that is already finalized. This is done to ensure that, except in the extreme case where two conflicting blocks have been finalized, any validator that has is active on one chain must also have been at least assigned an index on the other chain (and the same index on both sides). This is done to make sure `indexed_attestations` produced by one chain can be processed on the other chain for slashings. If one chain could contain validators that were completely unknown on the other chain, slashing processing would break, as the other chain would not know the public key for those validators (and including the public key would have been more space-inefficient; 48 bytes per validator instead of 3 bytes).

Note that if two conflicting blocks _do_ get finalized, the first time that happens must have been done by attestations that shared a common last finalized block, and so at that point slashing for the double-finalization can happen.

<a id="anti-correlation" />

#### `[Aside: anti-correlation penalties in Eth2]`

In eth2, **anti-correlation penalties** are penalties structured in such a way that you get penalized more for the same offense if many other validators perform that same offense at the same time. Anti-correlation penalties are done for a few reasons:

1. It's generally a good economic principle to set the penalty for an action to be proportional to the harm caused by an action, and because of eth2's inherent decentralization, a single validator misbehaving often causes no harm to network performance at all, but a large fraction of validators misbehaving simultaneously can cause serious damage.
2. This technique tries to separate out the case where a validator misbehaves due to an honest mistake (internet connection failure, two validator backups accidentally interfering with each other, etc) from the case where validators are trying to actively attack the network. Honest mistakes are only lightly punished, malice is punished to the maximum extent.
3. It creates incentives for validators to make decisions that decorrelate their failures from other validators; for example: not running the same client, not being part of the same staking pool, not running on the same cloud service.

We can see one example how (3) works by considering a scenario where there are two staking pools (or cloud services, or clients), one with 10% of total stake and the other with 20% of total stake. Suppose that the two have the same reliability; that is, each of them has the same chance of failing in any given time period. However, because of anti-correlation penalties, the second pool would suffer penalties twice as high, because the fact that 20% of validators fail instead of 10% itself doubles the penalties for each validator. Hence, for a new user it becomes less risky to join the first pool.

There are two main types of anti-correlation penalties in eth2:

* The **[inactivity leak](#inactivity-quotient)**: if you fail to produce an attestation, you normally get a small penalty, but if you do so when the chain is failing to finalize (ie. when >1/3 of other validators are failing to produce attestations), the penalties become much larger. This mechanism does have another purpose of ensuring the chain returns to a status where it can finalize, but it does serve the anti-correlation penalty function as well.
* **Proportional slashing penalties**: if you get slashed, you lose `3s/D` of your deposit, where `s` is the total ETH of other validators that got slashed in the time period between 2 eeks before you were slashed and 2 eeks after you are slashed, and `D` is total deposits. For example, if there is 10 million ETH staking, you get slashed, and 300,000 ETH worth of validators got slashed within 2 eeks of you, you lose 9% of your deposit (this is in addition to the fixed 1/32 minimum penalty).

The fact that slashed validators are exposed to 4 eeks of inactivity penalties is arguably also a sort of anti-correlation penalty, though it penalizes correlations between different types of misbehavior, which is somewhat different and less useful; the primary task of that rule is to prevent self-slashing from being a viable way of escaping inactivity leaks.

#### Slashings

```python
def process_slashings(state: BeaconState) -> None:
    epoch = get_current_epoch(state)
    total_balance = get_total_active_balance(state)
    for index, validator in enumerate(state.validators):
        if validator.slashed and epoch + EPOCHS_PER_SLASHINGS_VECTOR // 2 == validator.withdrawable_epoch:
            increment = EFFECTIVE_BALANCE_INCREMENT  # Factored out from penalty numerator to avoid uint64 overflow
            penalty_numerator = validator.effective_balance // increment * min(sum(state.slashings) * 3, total_balance)
            penalty = penalty_numerator // total_balance * increment
            decrease_balance(state, ValidatorIndex(index), penalty)
```

This is the code that processes the proportional slashing penalty rule described [above](#anti-correlation). The idea is that `state.slashings` is an array where the i'th element in the array contains the total ETH balance of validators slashed in the most recent `(i % EPOCHS_PER_SLASHINGS_VECTOR)`'th epoch, where `EPOCHS_PER_SLASHINGS_VECTOR` is the number of epochs in 4 eeks. For example, if the current epoch is 53 and if `EPOCHS_PER_SLASHINGS_VECTOR` were equal to 10, its elements would store the total ETH balanced slashed in epochs `[50, 51, 52, 53, 44, 45, 46, 47, 48, 49]` respectively. If we simply take the sum of this array, we get the total slashings in the last `EPOCHS_PER_SLASHINGS_VECTOR` epochs, regardless of what position in the array is currently being updated.

Note that we calculate penalties for a slashed validator _halfway through_ the 4-eek period that is both the mandatory withdrawal delay for slashed validators and the length of the slashings vector. This means that if you get slashed, your penalty is calculated based on the portion of validator slashed in the period (2 eeks before you were slashed ... 2 eeks after you were slashed). This is done because either of the alternatives (using the [4 eeks before..... time slashed] or [time slashed... 4 eeks after] timespans) run into the problem that even if very many validators were slashed around the same time, either the first or the last validators to be slashed would incur very small penalties.

#### Final updates

```python
def process_final_updates(state: BeaconState) -> None:
    current_epoch = get_current_epoch(state)
    next_epoch = Epoch(current_epoch + 1)
    # Reset eth1 data votes
    if next_epoch % EPOCHS_PER_ETH1_VOTING_PERIOD == 0:
        state.eth1_data_votes = []
    # Update effective balances with hysteresis
    for index, validator in enumerate(state.validators):
        balance = state.balances[index]
        HYSTERESIS_INCREMENT = EFFECTIVE_BALANCE_INCREMENT // HYSTERESIS_QUOTIENT
        DOWNWARD_THRESHOLD = HYSTERESIS_INCREMENT * HYSTERESIS_DOWNWARD_MULTIPLIER
        UPWARD_THRESHOLD = HYSTERESIS_INCREMENT * HYSTERESIS_UPWARD_MULTIPLIER
        if (
            balance + DOWNWARD_THRESHOLD < validator.effective_balance
            or validator.effective_balance + UPWARD_THRESHOLD < balance
        ):
            validator.effective_balance = min(balance - balance % EFFECTIVE_BALANCE_INCREMENT, MAX_EFFECTIVE_BALANCE)
    # Reset slashings
    state.slashings[next_epoch % EPOCHS_PER_SLASHINGS_VECTOR] = Gwei(0)
    # Set randao mix
    state.randao_mixes[next_epoch % EPOCHS_PER_HISTORICAL_VECTOR] = get_randao_mix(state, current_epoch)
    # Set historical root accumulator
    if next_epoch % (SLOTS_PER_HISTORICAL_ROOT // SLOTS_PER_EPOCH) == 0:
        historical_batch = HistoricalBatch(block_roots=state.block_roots, state_roots=state.state_roots)
        state.historical_roots.append(hash_tree_root(historical_batch))
    # Rotate current/previous epoch attestations
    state.previous_epoch_attestations = state.current_epoch_attestations
    state.current_epoch_attestations = []
```

This function does a few miscellaneous operations, particularly:

* Resetting eth1 data votes at the end of every 1024-slot (32-epoch) voting period
* Updating validators' effective balances based on changes to their exact balances (see [the section on hysteresis](#hysteresis) for more details)
* Resets the value for the next epoch in the slashings vector to zero (so that by the end of the next epoch, the number in the slashings vector in that position reflects _just_ validators slashed in that epoch)
* Updates some storage of historical variables (randomness seeds and historical batch roots)
* Shifts the list of `PendingAttestations` for the "current" epoch to the list meant for the "previous" epoch

### Block processing

This next section, finally, deals with the procedure for processing a block itself. This part is actually surprisingly not-that-complicated; the bulk of the complexity is in either the helpers or in end-of-epoch processing.

```python
def process_block(state: BeaconState, block: BeaconBlock) -> None:
    process_block_header(state, block)
    process_randao(state, block.body)
    process_eth1_data(state, block.body)
    process_operations(state, block.body)
```

There are four main components that we process:

* The block header
* Updating the randomness seed
* Eth1 data voting
* "Operations" (attestations, slashings, `VoluntaryExit`s.....)

#### Block header

```python
def process_block_header(state: BeaconState, block: BeaconBlock) -> None:
    # Verify that the slots match
    assert block.slot == state.slot
    # Verify that the block is newer than latest block header
    assert block.slot > state.latest_block_header.slot
    # Verify that proposer index is the correct index
    assert block.proposer_index == get_beacon_proposer_index(state)
    # Verify that the parent matches
    assert block.parent_root == hash_tree_root(state.latest_block_header)
    # Cache current block as the new latest block
    state.latest_block_header = BeaconBlockHeader(
        slot=block.slot,
        proposer_index=block.proposer_index,
        parent_root=block.parent_root,
        state_root=Bytes32(),  # Overwritten in the next process_slot call
        body_root=hash_tree_root(block.body),
    )

    # Verify proposer is not slashed
    proposer = state.validators[block.proposer_index]
    assert not proposer.slashed
```

This is fairly self-explanatory; just checking a few basic correctness properties of the block, and storing the block header in the cache without its state root (as we don't know its state roots yet; see [the section on `process_slot`](#process_slot_notes) to understand more fully what's going on there).

#### RANDAO

```python
def process_randao(state: BeaconState, body: BeaconBlockBody) -> None:
    epoch = get_current_epoch(state)
    # Verify RANDAO reveal
    proposer = state.validators[get_beacon_proposer_index(state)]
    signing_root = compute_signing_root(epoch, get_domain(state, DOMAIN_RANDAO))
    assert bls.Verify(proposer.pubkey, signing_root, body.randao_reveal)
    # Mix in RANDAO reveal
    mix = xor(get_randao_mix(state, epoch), hash(body.randao_reveal))
    state.randao_mixes[epoch % EPOCHS_PER_HISTORICAL_VECTOR] = mix
```

See [the section on seeds](#seeds) to understand what's going on here.

#### Eth1 data

```python
def process_eth1_data(state: BeaconState, body: BeaconBlockBody) -> None:
    state.eth1_data_votes.append(body.eth1_data)
    if state.eth1_data_votes.count(body.eth1_data) * 2 > EPOCHS_PER_ETH1_VOTING_PERIOD * SLOTS_PER_EPOCH:
        state.eth1_data = body.eth1_data
```

Store vote counts for every eth1 block that has votes; if any eth1 block wins majority support within a 1024-slot voting period, formally accept that eth1 block and set it as the official "latest known eth1 block" in the eth2 state.

#### Operations

```python
def process_operations(state: BeaconState, body: BeaconBlockBody) -> None:
    # Verify that outstanding deposits are processed up to the maximum number of deposits
    assert len(body.deposits) == min(MAX_DEPOSITS, state.eth1_data.deposit_count - state.eth1_deposit_index)

    def for_ops(operations: Sequence[Any], fn: Callable[[BeaconState, Any], None]) -> None:
        for operation in operations:
            fn(state, operation)

    for_ops(body.proposer_slashings, process_proposer_slashing)
    for_ops(body.attester_slashings, process_attester_slashing)
    for_ops(body.attestations, process_attestation)
    for_ops(body.deposits, process_deposit)
    for_ops(body.voluntary_exits, process_voluntary_exit)
```

Basically, for each type of operation in the block, run its associated function. Also verify that the maximum possible number of deposits is included. Note that there are maximums on all operation types, though they do not need to be explicitly enforced here because they are already included in the [beacon block body SSZ data type](#BeaconBlockBody).

##### Proposer slashings

```python
def process_proposer_slashing(state: BeaconState, proposer_slashing: ProposerSlashing) -> None:
    header_1 = proposer_slashing.signed_header_1.message
    header_2 = proposer_slashing.signed_header_2.message

    # Verify header slots match
    assert header_1.slot == header_2.slot
    # Verify header proposer indices match
    assert header_1.proposer_index == header_2.proposer_index
    # Verify the headers are different
    assert header_1 != header_2
    # Verify the proposer is slashable
    proposer = state.validators[header_1.proposer_index]
    assert is_slashable_validator(proposer, get_current_epoch(state))
    # Verify signatures
    for signed_header in (proposer_slashing.signed_header_1, proposer_slashing.signed_header_2):
        domain = get_domain(state, DOMAIN_BEACON_PROPOSER, compute_epoch_at_slot(signed_header.message.slot))
        signing_root = compute_signing_root(signed_header.message, domain)
        assert bls.Verify(proposer.pubkey, signing_root, signed_header.signature)

    slash_validator(state, header_1.proposer_index)
```

Slashes a validator that proposed two different blocks in the same slot.

##### Attester slashings

```python
def process_attester_slashing(state: BeaconState, attester_slashing: AttesterSlashing) -> None:
    attestation_1 = attester_slashing.attestation_1
    attestation_2 = attester_slashing.attestation_2
    assert is_slashable_attestation_data(attestation_1.data, attestation_2.data)
    assert is_valid_indexed_attestation(state, attestation_1)
    assert is_valid_indexed_attestation(state, attestation_2)

    slashed_any = False
    indices = set(attestation_1.attesting_indices).intersection(attestation_2.attesting_indices)
    for index in sorted(indices):
        if is_slashable_validator(state.validators[index], get_current_epoch(state)):
            slash_validator(state, index)
            slashed_any = True
    assert slashed_any
```

Given two attestations (contained in an `AttesterSlashing`):

* Verifies that the two attestations conflict (ie. they trigger the Casper FFG slashing rules)
* Verifies both attestations are correct
* Computes the intersection of the participant sets of the two attestations. Verifies that the intersection is nonempty, and slashes anyone in the intersection.

##### Attestations

```python
def process_attestation(state: BeaconState, attestation: Attestation) -> None:
    data = attestation.data
    assert data.target.epoch in (get_previous_epoch(state), get_current_epoch(state))
    assert data.target.epoch == compute_epoch_at_slot(data.slot)
    assert data.slot + MIN_ATTESTATION_INCLUSION_DELAY <= state.slot <= data.slot + SLOTS_PER_EPOCH
    assert data.index < get_committee_count_per_slot(state, data.target.epoch)

    committee = get_beacon_committee(state, data.slot, data.index)
    assert len(attestation.aggregation_bits) == len(committee)

    pending_attestation = PendingAttestation(
        data=data,
        aggregation_bits=attestation.aggregation_bits,
        inclusion_delay=state.slot - data.slot,
        proposer_index=get_beacon_proposer_index(state),
    )

    if data.target.epoch == get_current_epoch(state):
        assert data.source == state.current_justified_checkpoint
        state.current_epoch_attestations.append(pending_attestation)
    else:
        assert data.source == state.previous_justified_checkpoint
        state.previous_epoch_attestations.append(pending_attestation)

    # Verify signature
    assert is_valid_indexed_attestation(state, get_indexed_attestation(state, attestation))
```

In order to ensure the chain actually finalizes, we force attesters to (i) use the latest justified block as their source, and (ii) use the correct epoch for their target (though possibly the wrong block, as the target block may not be stabilized as part of the chain yet). We do some basic sanity-checking (the attestation is not from the future, and the attestation committee index is not >= the number of committees in that slot). We then verify the attestation, and save it as a `PendingAttestation`, leaving more detailed processing of all attestations until the end of the epoch.

##### Deposits

```python
def get_validator_from_deposit(state: BeaconState, deposit: Deposit) -> Validator:
    amount = deposit.data.amount
    effective_balance = min(amount - amount % EFFECTIVE_BALANCE_INCREMENT, MAX_EFFECTIVE_BALANCE)

    return Validator(
        pubkey=deposit.data.pubkey,
        withdrawal_credentials=deposit.data.withdrawal_credentials,
        activation_eligibility_epoch=FAR_FUTURE_EPOCH,
        activation_epoch=FAR_FUTURE_EPOCH,
        exit_epoch=FAR_FUTURE_EPOCH,
        withdrawable_epoch=FAR_FUTURE_EPOCH,
        effective_balance=effective_balance,
    )
```

Converts a `Deposit` record (created by the eth1 deposit contract) into a `Validator` object that goes into the eth2 state.

```python
def process_deposit(state: BeaconState, deposit: Deposit) -> None:
    # Verify the Merkle branch
    assert is_valid_merkle_branch(
        leaf=hash_tree_root(deposit.data),
        branch=deposit.proof,
        depth=DEPOSIT_CONTRACT_TREE_DEPTH + 1,  # Add 1 for the List length mix-in
        index=state.eth1_deposit_index,
        root=state.eth1_data.deposit_root,
    )

    # Deposits must be processed in order
    state.eth1_deposit_index += 1

    pubkey = deposit.data.pubkey
    amount = deposit.data.amount
    validator_pubkeys = [v.pubkey for v in state.validators]
    if pubkey not in validator_pubkeys:
        # Verify the deposit signature (proof of possession) which is not checked by the deposit contract
        deposit_message = DepositMessage(
            pubkey=deposit.data.pubkey,
            withdrawal_credentials=deposit.data.withdrawal_credentials,
            amount=deposit.data.amount,
        )
        domain = compute_domain(DOMAIN_DEPOSIT)  # Fork-agnostic domain since deposits are valid across forks
        signing_root = compute_signing_root(deposit_message, domain)
        if not bls.Verify(pubkey, signing_root, deposit.data.signature):
            return
#BeaconBlockBody
        # Add validator and balance entries
        state.validators.append(get_validator_from_deposit(state, deposit))
        state.balances.append(amount)
    else:
        # Increase balance by deposit amount
        index = ValidatorIndex(validator_pubkeys.index(pubkey))
        increase_balance(state, index, amount)
```

Processes a deposit; this includes (i) verifying the Merkle branch, proving the deposit is actually part of the deposit tree created by the eth1 deposit contract, (ii) verifying that deposits are being processed in order, (iii) verify the signature on the deposit, and finally (iv) adding it to the validator set. If the deposit pubkey is already in the validator set, the deposit is instead treated as a balance top-up.

(Note: yes, balance top-ups do _kinda_ get around activation queues, but note that for an attacker to benefit from this, they need to have already lost the ETH that is being topped up [since depositing requires 32 ETH and 32 ETH is the maximum effective balance], so it is not actually an attack vector)

##### Voluntary exits

```python
def process_voluntary_exit(state: BeaconState, signed_voluntary_exit: SignedVoluntaryExit) -> None:
    voluntary_exit = signed_voluntary_exit.message
    validator = state.validators[voluntary_exit.validator_index]
    # Verify the validator is active
    assert is_active_validator(validator, get_current_epoch(state))
    # Verify exit has not been initiated
    assert validator.exit_epoch == FAR_FUTURE_EPOCH
    # Exits must specify an epoch when they become valid; they are not valid before then
    assert get_current_epoch(state) >= voluntary_exit.epoch
    # Verify the validator has been active long enough
    assert get_current_epoch(state) >= validator.activation_epoch + SHARD_COMMITTEE_PERIOD
    # Verify signature
    domain = get_domain(state, DOMAIN_VOLUNTARY_EXIT, voluntary_exit.epoch)
    signing_root = compute_signing_root(voluntary_exit, domain)
    assert bls.Verify(validator.pubkey, signing_root, signed_voluntary_exit.signature)
    # Initiate exit
    initiate_validator_exit(state, voluntary_exit.validator_index)
```

Validators can voluntarily sign a message that can be included on chain to exit the validator set. Note that there is a minimum active period of ~1 day before a validator can exit; this prevents validators from repeatedly depositing and withdrawing to try to get onto a particular shard committee, as well as polluting the deposit/withdraw queue in general.

The minimum epoch rule (`assert get_current_epoch(state) >= voluntary_exit.epoch`) is introduced to ensure that an attacker building a hidden attack chain cannot replay exits on that attack chain at an earlier point in history and use this to help avoid inactivity leaks or more quickly reach finality.
=======
* [Phase 0](./phase0.md)
* [Fork choice](./forkchoice.md) (WIP)
>>>>>>> 6acab834
<|MERGE_RESOLUTION|>--- conflicted
+++ resolved
@@ -1,2534 +1,4 @@
 Currently the following parts of the spec are available in annotated form:
 
-<<<<<<< HEAD
-**Notice**: This document was written in July-Aug 2020.
-
-In addition to this work, I highly recommend Ben Edgington's [annotated spec](https://benjaminion.xyz/eth2-annotated-spec/). This spec is more focused on design rationale issues; reading both is worthwhile for a better understanding of the eth2 protocol.
-
-## Table of contents
-
-<!-- START doctoc generated TOC please keep comment here to allow auto update -->
-<!-- DON'T EDIT THIS SECTION, INSTEAD RE-RUN doctoc TO UPDATE -->
-
-
-- [Introduction](#introduction)
-  - [What are proof of stake and sharding and why do they matter?](#what-are-proof-of-stake-and-sharding-and-why-do-they-matter)
-  - [How does eth2 sharding work?](#how-does-eth2-sharding-work)
-  - [How does eth2 proof of stake work?](#how-does-eth2-proof-of-stake-work)
-  - [Phases](#phases)
-- [Organization and type system](#organization-and-type-system)
-- [Custom types](#custom-types)
-- [Constants](#constants)
-- [Configuration](#configuration)
-  - [Misc](#misc)
-  - [Gwei values](#gwei-values)
-  - [Initial values](#initial-values)
-  - [Time parameters](#time-parameters)
-    - [`[Aside: RANDAO, seeds and committee generation]`](#aside-randao-seeds-and-committee-generation)
-  - [State list lengths](#state-list-lengths)
-  - [Rewards and penalties](#rewards-and-penalties)
-  - [Max operations per block](#max-operations-per-block)
-  - [Domain types](#domain-types)
-- [Containers](#containers)
-  - [Misc dependencies](#misc-dependencies)
-    - [`Fork`](#fork)
-    - [`ForkData`](#forkdata)
-    - [`Checkpoint`](#checkpoint)
-    - [`Validator`](#validator)
-    - [`AttestationData`](#attestationdata)
-    - [`IndexedAttestation`](#indexedattestation)
-    - [`PendingAttestation`](#pendingattestation)
-    - [`Eth1Data`](#eth1data)
-    - [`HistoricalBatch`](#historicalbatch)
-    - [`[Aside: note on the deposit process]`](#aside-note-on-the-deposit-process)
-    - [`DepositMessage`](#depositmessage)
-    - [`DepositData`](#depositdata)
-    - [`BeaconBlockHeader`](#beaconblockheader)
-    - [`[Aside: domain separation]`](#aside-domain-separation)
-    - [`SigningData`](#signingdata)
-  - [Beacon operations](#beacon-operations)
-    - [`ProposerSlashing`](#proposerslashing)
-    - [`AttesterSlashing`](#attesterslashing)
-    - [`Attestation`](#attestation)
-    - [`Deposit`](#deposit)
-    - [`VoluntaryExit`](#voluntaryexit)
-  - [Beacon blocks](#beacon-blocks)
-    - [`BeaconBlockBody`](#beaconblockbody)
-    - [`BeaconBlock`](#beaconblock)
-  - [Beacon state](#beacon-state)
-    - [`BeaconState`](#beaconstate)
-  - [Signed envelopes](#signed-envelopes)
-    - [`SignedVoluntaryExit`](#signedvoluntaryexit)
-    - [`SignedBeaconBlock`](#signedbeaconblock)
-    - [`SignedBeaconBlockHeader`](#signedbeaconblockheader)
-- [Helper functions](#helper-functions)
-  - [Math](#math)
-    - [`integer_squareroot`](#integer_squareroot)
-    - [`xor`](#xor)
-    - [`uint_to_bytes`](#uint_to_bytes)
-    - [`bytes_to_uint64`](#bytes_to_uint64)
-  - [Crypto](#crypto)
-    - [`hash`](#hash)
-    - [`hash_tree_root`](#hash_tree_root)
-    - [BLS Signatures](#bls-signatures)
-  - [Predicates](#predicates)
-    - [`[Aside: note on a validator's life cycle]`](#aside-note-on-a-validators-life-cycle)
-    - [`is_active_validator`](#is_active_validator)
-    - [`is_eligible_for_activation_queue`](#is_eligible_for_activation_queue)
-    - [`is_eligible_for_activation`](#is_eligible_for_activation)
-    - [`is_slashable_validator`](#is_slashable_validator)
-    - [`is_slashable_attestation_data`](#is_slashable_attestation_data)
-    - [`is_valid_indexed_attestation`](#is_valid_indexed_attestation)
-    - [`is_valid_merkle_branch`](#is_valid_merkle_branch)
-  - [Misc](#misc-1)
-    - [`compute_shuffled_index`](#compute_shuffled_index)
-    - [`compute_proposer_index`](#compute_proposer_index)
-    - [`compute_committee`](#compute_committee)
-    - [`compute_epoch_at_slot`](#compute_epoch_at_slot)
-    - [`compute_start_slot_at_epoch`](#compute_start_slot_at_epoch)
-    - [`compute_activation_exit_epoch`](#compute_activation_exit_epoch)
-    - [`compute_fork_data_root`](#compute_fork_data_root)
-    - [`compute_fork_digest`](#compute_fork_digest)
-    - [`compute_domain`](#compute_domain)
-    - [`compute_signing_root`](#compute_signing_root)
-  - [Beacon state accessors](#beacon-state-accessors)
-    - [`get_current_epoch`](#get_current_epoch)
-    - [`get_previous_epoch`](#get_previous_epoch)
-    - [`get_block_root`](#get_block_root)
-    - [`get_block_root_at_slot`](#get_block_root_at_slot)
-    - [`get_randao_mix`](#get_randao_mix)
-    - [`get_active_validator_indices`](#get_active_validator_indices)
-    - [`get_validator_churn_limit`](#get_validator_churn_limit)
-    - [`get_seed`](#get_seed)
-    - [`get_committee_count_per_slot`](#get_committee_count_per_slot)
-    - [`get_beacon_committee`](#get_beacon_committee)
-    - [`get_beacon_proposer_index`](#get_beacon_proposer_index)
-    - [`get_total_balance`](#get_total_balance)
-    - [`get_total_active_balance`](#get_total_active_balance)
-    - [`get_domain`](#get_domain)
-    - [`get_indexed_attestation`](#get_indexed_attestation)
-    - [`get_attesting_indices`](#get_attesting_indices)
-  - [Beacon state mutators](#beacon-state-mutators)
-    - [`increase_balance`](#increase_balance)
-    - [`decrease_balance`](#decrease_balance)
-    - [`initiate_validator_exit`](#initiate_validator_exit)
-    - [`slash_validator`](#slash_validator)
-- [Genesis](#genesis)
-  - [Initialize beacon state from Eth1](#initialize-beacon-state-from-eth1)
-  - [Genesis state](#genesis-state)
-  - [Genesis block](#genesis-block)
-- [Beacon chain state transition function](#beacon-chain-state-transition-function)
-  - [State transition](#state-transition)
-  - [Epoch processing](#epoch-processing)
-    - [Helper functions](#helper-functions-1)
-    - [Justification and finalization](#justification-and-finalization)
-    - [Rewards and penalties](#rewards-and-penalties-1)
-      - [Helpers](#helpers)
-      - [Components of attestation deltas](#components-of-attestation-deltas)
-      - [`get_attestation_deltas`](#get_attestation_deltas)
-      - [`process_rewards_and_penalties`](#process_rewards_and_penalties)
-    - [Registry updates](#registry-updates)
-    - [`[Aside: anti-correlation penalties in Eth2]`](#aside-anti-correlation-penalties-in-eth2)
-    - [Slashings](#slashings)
-    - [Final updates](#final-updates)
-  - [Block processing](#block-processing)
-    - [Block header](#block-header)
-    - [RANDAO](#randao)
-    - [Eth1 data](#eth1-data)
-    - [Operations](#operations)
-      - [Proposer slashings](#proposer-slashings)
-      - [Attester slashings](#attester-slashings)
-      - [Attestations](#attestations)
-      - [Deposits](#deposits)
-      - [Voluntary exits](#voluntary-exits)
-
-<!-- END doctoc generated TOC please keep comment here to allow auto update -->
-
-## Introduction
-
-Ethereum 2.0 (aka eth2, aka Serenity) is the next major version of the Ethereum protocol, and is the culmination into [years](https://blog.ethereum.org/2014/10/21/scalability-part-2-hypercubes/) [of](https://github.com/vbuterin/scalability_paper/blob/master/scalability.pdf) [research](https://cdn.hackaday.io/files/10879465447136/Mauve%20Paper%20Vitalik.pdf) into [proof](https://blog.ethereum.org/2014/01/15/slasher-a-punitive-proof-of-stake-algorithm/) [of](https://blog.ethereum.org/2014/11/25/proof-stake-learned-love-weak-subjectivity/) [stake](https://medium.com/@VitalikButerin/minimal-slashing-conditions-20f0b500fc6c) and [sharding](https://ethresear.ch/t/a-proposal-for-structuring-committees-cross-links-etc/2118). The eth2 protocol is a full redesign of the consensus-critical parts of the Ethereum system: a change of the consensus from proof of work to [proof of stake](https://eth.wiki/en/concepts/proof-of-stake-faqs) and the introduction of [sharding](https://eth.wiki/sharding/Sharding-FAQs) are the two most critical changes. As of the time of this writing, eth2 leaves the application-layer parts maximally untouched; that is, transactions and smart contracts continue to work the same way they did before, so applications do not have to change (except to compensate for a few gas cost changes) to be eth2 compatible. However, the engine that ensures that the network comes to consensus on the transactions is radically changed.
-
-### What are proof of stake and sharding and why do they matter?
-
-For long answers, see:
-
-* [Proof of stake FAQ](https://eth.wiki/en/concepts/proof-of-stake-faqs)
-* [Sharding FAQ](https://eth.wiki/sharding/Sharding-FAQs)
-
-But in short:
-
-* **Proof of stake** is a more efficient consensus mechanism that avoids the need to consume extremely large amounts of electricity and hardware costs to maintain the network -- it achieves this by using coins, rather than computing hardware, as the economic basis for the consensus
-* **Sharding** is a scalability technique that involves splitting up verification so that each node only needs to verify a small portion of the transactions in the network, instead of verifying every transaction
-
-### How does eth2 sharding work?
-
-In the current (eth1) architecture, the blockchain is simply a chain of blocks, with each block pointing to the previous block. Each block contains transactions, and the history is just all of these transactions, in the order in which they appear in the chain.
-
-![](https://i.stack.imgur.com/ukuq0.png)
-
-The eth2 architecture is slightly more involved, instead of having one chain of blocks, we have a **beacon chain** *and* N (currently 64) **shard chains**.
-
-The beacon chain is a central chain which everyone stores, downloads and verifies, and which functions roughly like an eth1 chain (except using proof of stake instead of proof of work). The beacon chain contains two kinds of information:
-
-* Consensus-critical information (eg. who the current proof of stake validators are, what rewards and penalties have been assigned to them, deposits and withdrawals...)
-* Pointers (ie. hashes) to shard chain blocks and shard state
-
-The shard chains contain all of the user-level transactions (except proof of stake-related functions). Each block in each shard is only fully downloaded and verified by a small portion of nodes. Users can choose which shard they publish transactions or contracts to. It is possible to move coins or contracts between shards, but only asynchronously (meaning, with a small delay of 1 slot).
-
-The shard chains and the beacon chain are tightly coupled with each other, connected through hash-linking and crosslinks:
-
-![](https://storage.googleapis.com/ethereum-hackmd/upload_3f4bade5829953a6bc0cfabbc7347673.png)
-
-For a shard block to be considered part of the "canonical history" it must be (i) valid and (ii) referenced in the beacon chain via a **crosslink**. A crosslink is a set of signatures of a shard block, signed by a randomly selected **committee** of ~128 **validators** (consensus-participating PoS nodes) which attests to the shard block's validity.
-
-**NB: if the beacon chain ends up linking to an invalid shard block (this can only realistically happen in a 51% attack or similar extreme scenario), that beacon chain is invalid. Invalid transactions (or state transitions) by definition can never be part of the canonical history.**
-
-### How does eth2 proof of stake work?
-
-The participants in eth2 proof of stake consensus are called **validators**. To become a validator, you need to deposit 32 ETH, either from the eth1 chain, or from a shard chain (when shard chains become enabled). Once you deposit 32 ETH, you are put into an **activation queue**, and some time later you become an **active validator**.
-
-Time on the beacon chain is divided into **epochs** and **slots**. Each slot is 12 seconds long (eg. if the chain started today at 14:00:00, and the current time is 14:01:06, then you're in the middle of slot 5; slot numbers start counting from 0). An epoch is a period of 32 slots (or 6.4 minutes). There are also longer units of time; by convention, a period of 2048 epochs (~9.1 days) is called an **eek** ("ethereum week"); some operations on the beacon chain that take a long time can be measured in eeks.
-
-During each epoch, each validator makes an **attestation**. An attestation contains:
-
-* A hash of what the validator thinks is the "**head**" of the beacon chain (the same concept as the "head" of the chain in PoW)
-* A hash of what the validator thinks is the correct shard block to include
-* Some other hashes (the "**source**" and "**target**" in [Casper FFG](https://arxiv.org/abs/1710.09437))
-* A signature from the validator, proving that the validator endorses all of the above
-
-The chain comes to consensus as a result of these attestations. Roughly speaking, if 2/3 of active validators sign an attestation supporting a block, that block becomes **finalized** (in reality it's more complex, taking two rounds of signing; see [the Casper FFG paper](https://arxiv.org/abs/1710.09437) for details). A finalized block can never be reverted, unlike in PoW where any block can be reverted if someone creates an even longer chain.
-
-If a validator correctly makes attestations, they get rewarded. If a validator misses their slot, or makes an incorrect attestation, they get penalized. If a validator unambiguously contradicts themselves (eg. voting for two conflicting blocks in the same epoch), they get **slashed**. A slashed validator (i) suffers a penalty of 3-100% of their deposit, (ii) is forcibly ejected from the validator set, and (iii) has their coins forcibly locked for an additional 4 eeks before they can withdraw. In general, as long as you are running correct validator software, this will not happen to you, and as long as you stay online more than ~55-70% of the time, validating will be profitable.
-
-A validator can voluntarily initiate an **exit** at any time, though there is a limit on how many can exit per epoch; if too many validators try to exit at the same time they will be put into a queue, and will remain active until they get to the front of the queue. After a validator successfully exits, after 1/8 of an eek they will be able to withdraw (though this functionality will only be turned on after ["the merge"](https://ethresear.ch/t/the-eth1-eth2-transition/6265) of eth1 and eth2).
-
-### Phases
-
-To reduce risks, the eth2 deployment process is split into phases:
-
-* **Phase 0**: a proof of stake beacon chain is launched, which can process deposits from the eth1 chain. No shard chains yet.
-* **Phase 1**: shard chains are activated, though they only process data, not transactions. Hence, the eth2 chain becomes useful as a data availability verification layer for rollups, but you cannot yet directly transact on it.
-* **Phase 1.5 (aka The Merge)**: the eth1 chain is shut down, and the state (ie. all balances, contracts, code, storage...) from the eth1 chain is moved into one shard of the eth2 chain. Users can transact on that shard.
-* **Phase 2**: all shards support full transaction capabilities.
-* **Phase 3+ (aka Ethereum 2.x)**: ongoing improvements to safety, efficiency and scalability, though the "basic structure" of the eth2 chain may well never again be changed.
-
-See also [the roadmap](https://media.consensys.net/an-annotated-version-of-vitalik-buterins-ethereum-roadmap-5876498d4f3a):
-
-![](https://storage.googleapis.com/ethereum-hackmd/upload_fae4498237fede550e6022528fd0f00e.jpeg)
-
-## Organization and type system
-
-The spec describes the data types used in eth2, as well as the state transition function (along with helper functions used in defining the state transition function). The functions are written in python to strike a balance between formality (the spec is fully executable) and ease of reading. All functions are strongly typed, with many distinct types to clarify what the inputs and outputs represent.
-
-The type system is based on [SimpleSerialize](https://github.com/ethereum/eth2.0-specs/blob/dev/ssz/simple-serialize.md) (SSZ), a system of types including both simple types and compound types (vectors, structs...) along with algorithms for (i) serializing and (ii) Merkle-hashing objects of these types (the SSZ Merkle-hash of an object is often called the **root**). SSZ is intended to largely take over from RLP in eth1.
-
-The most common basic types in SSZ are integers (usually `uint64`) and hashes (aka `Bytes32`); other rarer types like `bool`, variable-length `Bytes`, `Bytes4` and others also exist. There are four compound types in SSZ: (i) fixed-length lists (called **vectors**), (ii) variable-length lists though with a fixed maximum length (called **lists**), (iii) structs (called **containers**) and (iv) union types ("either an X or a Y"), not used in phase 0.
-
-Now, let's get to the actual spec... (phase 0)
-
-## Custom types
-
-We define the following Python custom types for type hinting and readability:
-
-| Name | SSZ equivalent | Description |
-| - | - | - |
-| `Slot` | `uint64` | a slot number |
-| `Epoch` | `uint64` | an epoch number (generally, epoch `i` consists of slots `EPOCH_LENGTH*i ... EPOCH_LENGTH*(i+1)-1`) |
-| `CommitteeIndex` | `uint64` | During every epoch, the validator set is randomly split up into `EPOCH_LENGTH` parts, one part for each slot in that epoch, but then within each slot that slot's validators are further divided into committees. In phase 0 this division does nothing, but in phase 1 these different committees get assigned to different shard. `CommitteeIndex` is just the type of an integer when that integer refers to the index of a committee within a slot (is it the first committee, the second, the third?) |
-| `ValidatorIndex` | `uint64` | Every validator is assigned a validator index upon depositing |
-| `Gwei` | `uint64` | An amount in Gwei |
-| `Root` | `Bytes32` | A Merkle root (typically of an SSZ object) |
-| `Version` | `Bytes4` | A fork version number (this is used to prevent messages on one eth2 network from accidentally being valid on another eth2 network, eg. mainnet vs testnet or mainnet vs ETC-like fork chain) |
-| `DomainType` | `Bytes4` | A domain type (different signed messages are given different domain tags to prevent messages signed for one function from accidentally being valid in another function) |
-| `ForkDigest` | `Bytes4` | A digest of the current fork data (used for replay protection) |
-| `Domain` | `Bytes32` | A signature domain (combines info from a domain type and a fork version, so we get replay protection along both dimensions) |
-| `BLSPubkey` | `Bytes48` | a BLS12-381 public key (see [here](https://ethresear.ch/t/pragmatic-signature-aggregation-with-bls/2105) for an explanation of the BLS signature scheme and its benefits) |
-| `BLSSignature` | `Bytes96` | a BLS12-381 signature |
-
-When you see a function like `def get_block_root_at_slot(state: BeaconState, slot: Slot) -> Root:` (a real example in the spec), interpret it as "this function takes as input the beacon chain state and an integer representing a slot number, and outputs a Bytes32 which is a Merkle root". In this case the Merkle root it outputs is the root hash of the block at the given slot (as you can tell from the name); but in general, paying attention to types will help make it easier for you to understand what's going on. In addition to being a debugging aid, the strong type system also functions as a type of comment.
-
-## Constants
-
-The following values are (non-configurable) constants used throughout the specification. These constants are fairly boring; they're just added to the spec for readability.
-
-| Name | Value |
-| - | - |
-| `GENESIS_SLOT` | `Slot(0)` |
-| `GENESIS_EPOCH` | `Epoch(0)` |
-| `FAR_FUTURE_EPOCH` | `Epoch(2**64 - 1)` |
-| `BASE_REWARDS_PER_EPOCH` | `uint64(4)` |
-| `DEPOSIT_CONTRACT_TREE_DEPTH` | `uint64(2**5)` (= 32) |
-| `JUSTIFICATION_BITS_LENGTH` | `uint64(4)` |
-| `ENDIANNESS` | `'little'` |
-
-## Configuration
-
-Here, we have constants that are configurable, ie. if you adjust one of these up or down by 2x or even more, the network is likely not going to break. That said, a lot of thought went into setting these constants the way they are now, so it's better to learn the reasoning for why each of these values are set as they are.
-
-### Misc
-
-| `ETH1_FOLLOW_DISTANCE` | `uint64(2**10)` (= 1,024) |
-| - | - |
-
-To process eth1 deposits, the eth2 chain tracks block hashes of the eth1 chain. To simplify things, the eth2 chain only pays attention to eth1 blocks after a delay (`ETH1_FOLLOW_DISTANCE = 1,024` blocks). Assuming that the eth1 chain does not revert that far, this lets us rely on an assumption that if the eth2 sees an eth1 block it won't "un-see" it (if eth1 does revert that far, emergency action will be required on the eth2 side). 1024 blocks corresponds to a delay of ~3.7 hours (and note that getting an eth1 block _accepted_ into eth2 would take another ~1.7 hours). Historically, all problems on the eth1 net have been responded to within this period of time. Pushing this time to be even longer would (i) increase deposit delays and (ii) make eth2 less convenient as a light client of eth1.
-
-| `MAX_COMMITTEES_PER_SLOT` | `uint64(2**6)` (= 64) |
-| - | - |
-
-In phase 0, the whole idea of having multiple committees per slot serves no function; rather, this is preparatory work for phase 1, where each committee will be assigned to a different shard. We plan to have 64 shards at the start. Having fewer shards would lead to insufficient scalability; having more would lead to two undesirable consequences:
-
-1. Overhead of processing beacon chain blocks being too high
-2. The minimum amount of ETH needed to reach a full-sized committee for every shard in every slot (now 32 ETH * 128 committee size * 64 shards per slot * 32 slots per epoch = 8,388,608 ETH) to be too high; we're reasonably confident we can get 8.3m ETH staking, but getting 16.7m ETH staking would be harder, and if we can't get that much, the system would be forced compromise by making cross-shard transactions take longer.
-
-| `TARGET_COMMITTEE_SIZE` | `uint64(2**7)` (= 128) |
-| - | - |
-
-For a committee to be secure, the chance that 2/3 of it get corrupted in any given epoch (assuming <1/3 of the global validator set is made up of attackers) must be astronomically tiny. We can estimate this chance of corruption via binomial formulas:
-
-```python
->>> # Factorial
->>> def fac(n): return 1 if n==0 else n*fac(n-1)
->>> # How many distinct k-item combinations you can take from n items
->>> def choose(n, k): return fac(n) // fac(k) // fac(n-k)
->>> # If an event has chance p of occurring during each "trial", returns
->>> # the probability that in n trials the event will occur *exactly* k times
->>> def prob(n, k, p): return p**k * (1-p)**(n-k) * choose(n, k)
->>> # If an event has chance p of occurring during each "trial", returns
->>> # the probability that in n trials the event will occur *at least* k times
->>> def probge(n, k, p): return sum([prob(n, i, p) for i in range(k, n+1)])
-```
-
-Calling `probge(128, 86, 1/3)` (86 is the smallest integer above 128 * 2/3) returns `5.55 * 10**-15` (ie. 5.55 in a quadrillion). This is an extremely low probability, with comfortable bounds to take into account the possibility an attacker will "grind" many random seeds to try to get a favorable committee (though this is extremely difficult with RANDAO and especially VDFs). If the committee size were instead 64, this probability would be much higher, and so committees would no longer sufficiently secure with an attacker with 1/3 of total stake. Increasing the committee size to 256, on the other hand, would be superfluous and only add needless inefficiency.
-
-| `MAX_VALIDATORS_PER_COMMITTEE` | `uint64(2**11)` (= 2,048) |
-| - | - |
-
-<a id="churn" />
-
-The maximum supported validator count is `2**22` (=4,194,304), or ~134 million ETH staking. Assuming 32 slots per epoch and 64 committees per slot, this gets us to a max 2048 validators in a committee.
-
-| `MIN_PER_EPOCH_CHURN_LIMIT` | `uint64(2**2)` (= 4)|
-| - | - |
-|`CHURN_LIMIT_QUOTIENT` | `uint64(2**16)` (= 65,536) |
-
-These two parameters set the rate at which validators can enter and leave the validator set. The minimum rate is 4 entering + 4 leaving per epoch, but if there are enough validators this rate increases: if there are more than 262,144 validators (8,388,608 ETH) then an amount of validators equal to 1/65536 of the validator set size can enter, and the same amount can leave, per epoch.
-
-The goal of rate-limiting entry and exit is to prevent a large portion of malicious validators from performing some malicious action and then immediately leaving to escape being slashed. The main malicious action we are worried about is finalizing two incompatible blocks. The Casper FFG protocol (see paper [here](https://arxiv.org/abs/1710.09437)) ensures that this can only happen if at least 1/3 of validators commit a provably malicious action, which they can be slashed for; however, if they withdraw first they could conceivably dodge this penalty.
-
-With the above numbers, if there is more than 8,388,608 ETH staking, it will take at least 65536/3 epochs, or 10.67 eeks, for 1/3 of validators to withdraw (however, if there is no attack, then the withdrawal queue will ordinarily be short).
-
-The reason to have a long withdrawal delay is to ensure that even a fork that gets hidden from users for a long time and then published to clients that have been offline for some time would lead to slashing. Conceivably, an attacker could escape slashing by hiding a fork for longer than 10.67 eeks; for this reason, we have a rule that clients must go online at least once in that long (in reality a bit less than that) to retain their full security guarantees (this is called **weak subjectivity**).
-
-Research:
-
-* Original post on weak subjectivity (2014): https://blog.ethereum.org/2014/11/25/proof-stake-learned-love-weak-subjectivity/
-* Why withdrawal queues are better than fixed withdrawal delays: https://ethresear.ch/t/suggested-average-case-improvements-to-reduce-capital-costs-of-being-a-casper-validator/3844
-* Rate-limiting entry/exits, not withdrawals: https://ethresear.ch/t/rate-limiting-entry-exits-not-withdrawals/4942
-* Analyzing how long the de-facto weak subjectivity period is assuming the queue processes at a particular rate: https://ethresear.ch/t/weak-subjectivity-under-the-exit-queue-model/5187
-* Weak subjectivity in eth2 (by Aditya): https://notes.ethereum.org/@adiasg/weak-subjectvity-eth2
-
-| `SHUFFLE_ROUND_COUNT` | `uint64(90)` |
-| - | - |
-
-Number of rounds in the swap-or-not shuffle; for more into see the [`compute_shuffled_index` function description](#compute_shuffled_index) below. Expert cryptographer advice told us `~4*log2(n)` is sufficient for safety; in our case, `n <= 2**22`, hence ~90 rounds.
-
-| `MIN_GENESIS_ACTIVE_VALIDATOR_COUNT` | `uint64(2**14)` (= 16,384) |
-| - | - |
-
-Number of validators deposited needed to start the eth2 chain. This gives 524,288 ETH, high enough to put attacking out of the reach of all but a few very wealthy actors.
-
-| `MIN_GENESIS_TIME` | `uint64(1578009600)` (Jan 3, 2020) |
-| - | - |
-
-Genesis will not start before this time, even if there are enough validators deposited.
-
-<a id="hysteresis" />
-
-| `HYSTERESIS_QUOTIENT` | `uint64(4)` |
-| - | - |
-| `HYSTERESIS_DOWNWARD_MULTIPLIER` | `uint64(1)` |
-| `HYSTERESIS_UPWARD_MULTIPLIER` | `uint64(5)` |
-| `EFFECTIVE_BALANCE_INCREMENT` | `Gwei(2**0 * 10**9)` (= 1,000,000,000) |
-
-We store validator balances in two places: (i) the "effective balance" in the validator record, and (ii) the "exact balance" in a separate record. This is done for efficiency reasons: the exact balances get changed due to rewards and penalties in every epoch, so we store them in a compact array that requires rehashing only <32 MB to update. Effective balances (which are used for all other computations that require validator balances) get updated using a **[hysteresis](https://en.wikipedia.org/wiki/Hysteresis)** formula: if the effective balance is `n` ETH, then if the exact balance goes below `n-0.25` ETH, then the effective balance is set to `n-1` ETH, and if the exact balance goes above `n+1.25` ETH the effective balance is set to `n+1` ETH.
-
-This ensures that an attacker can't make effective balances update every epoch and thus cause processing the chain to become very slow by repeatedly nudging the exact balances above and then below some threshold; instead, the exact balance must change by at least a full 0.5 ETH to trigger an effective balance update.
-
-### Gwei values
-
-| `MIN_DEPOSIT_AMOUNT` | `Gwei(2**0 * 10**9)` (= 1,000,000,000) |
-| - | - |
-
-A minimum deposit amount prevents DoS attacks that involve spamming the chain with very tiny deposits (note that 1 ETH just gets you a validator slot; it does not _activate_ unless you deposit the full 32 ETH).
-
-| `MAX_EFFECTIVE_BALANCE` | `Gwei(2**5 * 10**9)` (= 32,000,000,000) |
-| - | - |
-
-There are two choices here that need justification. First, why force validator slots to be a fixed amount of ETH at all, instead of allowing them to be any size? Second, why a fixed size of 32 ETH, and not 1 ETH or 1000 ETH?
-
-The problem with allowing variable balances is that algorithms for random selection (eg. of block proposers) and shuffling (for committees) become much more complicated. You would need an algorithm to select a block proposer such that the probability that the algorithm selects a particular proposer is proportional to the proposer's balance, in a context where balances are changing and validators are always entering and exiting. This could be done with [fancy binary tree structures](https://algorithmist.com/wiki/Fenwick_tree) but would be complicated. In the case of committee selection, a wealthy validator cannot be assigned to one committee (as they would then dominate and be able to attack it); their weight would need to be split up among many committees. It's much easier to solve both problems by simply formally representing wealthy validators as being many separate validators of the same size.
-
-The 32 ETH choice is based on this logic: https://medium.com/@VitalikButerin/parametrizing-casper-the-decentralization-finality-time-overhead-tradeoff-3f2011672735. If the deposit size is higher, then fewer people can participate, risking centralization, but if the deposit size is lower, then the chain suffers higher cost of verification ("overhead" in the post), risking sacrificing decentralization in a different way.
-
-[Economic review](https://medium.com/@thomasborgers/ethereum-2-0-economic-review-1fc4a9b8c2d9) suggests that at the current 32 ETH level the hardware costs of staking are enough to make a significant, though not fatal, dent on validator returns. This implies that if the deposit size were reduced to 16 ETH, then the overhead of the chain would double, and the rewards to each validator would halve, so staking with a single validator slot would be four-times more difficult, already a potentially unsafe level. Hence, 32 ETH is the most inclusive deposit size that does not become self-defeating due to increasing overhead.
-
-| `EJECTION_BALANCE` | `Gwei(2**4 * 10**9)` (= 16,000,000,000) |
-| - | - |
-
-Validators that go below 16 ETH get ejected (ie. forcibly exited). This minimum ensures that all active validators' balances are (almost always) within a 2x "band" (maximum effective balance is 32 ETH; anything above is just saved rewards and does not count for staking purposes). This narrow range ensures that committees are stable; if higher disparities were permitted, there would be higher risk that a few wealthy malicious validators could randomly enter the same committee and take it over with their larger balances.
-
-### Initial values
-
-
-| `GENESIS_FORK_VERSION` | `Version('0x00000000')` |
-| - | - |
-
-See explanation of the `Version` type [above](#Custom-types). The version starting at 0 is self-explanatory (why not 1? Because we're computer scientists, not normal people, doge-dammit!).
-
-| `BLS_WITHDRAWAL_PREFIX` | `Bytes1('0x00')` |
-| - | - |
-
-When a validator deposits, they provide two keys: a **signing key** and a **withdrawal key**. The withdrawal key is needed to access the funds when they are withdrawn; this dual-key structure reduces risks for validators, as they can keep their withdrawal key in cold storage.
-
-The BLS withdrawal prefix is effectively a "version number" for the withdrawal key; the first version is just a hash of a public key; a withdrawal would reveal the public key as well as a signature signed with that public key specifying a further destination. Future versions will allow directly specifying a smart contract address on any shard of eth2.
-
-### Time parameters
-
-| `GENESIS_DELAY` | `uint64(172800)` | seconds | 2 days |
-| - | - | :-: | :-: |
-
-When the deposit count becomes sufficient for the eth2 chain to start, the start is delayed by 2 days to give everyone time to prepare.
-
-| `SECONDS_PER_SLOT` | `uint64(12)` | seconds | 12 seconds |
-| - | - | :-: | :-: |
-
-A tradeoff between blockchain speed and risk. Note that in future phases, multiple steps will have to happen within a slot: beacon block -> shard block -> beacon block, as well as eventually a round of data availability sampling, so it is good to be conservative.
-
-![](https://storage.googleapis.com/ethereum-hackmd/upload_a2c119d0ba9d384203bcb079e33bfcd6.png)
-
-Eth1 latency is generally ~1 second; 12 seconds gives a healthy safety margin on top of this.
-
-| `SECONDS_PER_ETH1_BLOCK` | `uint64(14)` | seconds | 14 seconds |
-| - | - | :-: | :-: |
-
-An estimate of how often eth1 blocks appear on average.
-
-| `MIN_ATTESTATION_INCLUSION_DELAY` | `uint64(2**0)` (= 1) | slots | 12 seconds |
-| - | - | :-: | :-: |
-
-Attestations made in slot N can be included in slot N+1.
-
-| `SLOTS_PER_EPOCH` | `uint64(2**5)` (= 32) | slots | 6.4 minutes |
-| - | - | :-: | :-: |
-
-There are two reasons not to go lower than 32 slots per epoch:
-
-1. Either the slot duration would have to become longer (which would increase block times and hence reduce user experience) or the epoch duration would decrease, increasing overhead of processing the chain
-2. We want to have a guarantee that there will almost certainly be at least one honest proposer per epoch
-
-Going higher than 32 would needlessly make it take longer for a block to reach finality (this takes 2 epochs). Hence, 32 slots per epoch appears optimal.
-
-<a id="seeds" />
-
-#### `[Aside: RANDAO, seeds and committee generation]`
-
-In any proof of stake system, we need to have some mechanism for determining who is the proposer of a block (as well as other roles that don't require all active validators to participate in simultaneously). In PoW, this happens automatically: everyone is trying to create a block, but on average only one person succeeds every (13 seconds in Ethereum | 600 seconds in Bitcoin), and you can't predict who will succeed ahead of time. In PoS, however, this random selection must be done explicitly.
-
-Clearly, there is no such thing as true "randomness" in a blockchain, because all nodes must come to consensus on the result and different computers calling `random()` will get different outputs. Instead, we generate **[pseudo-randomness](https://en.wikipedia.org/wiki/Pseudorandomness)** from a **seed** that is computed and updated as part of the blockchain.
-
-The challenge is how to make the seed unpredictable. If the seed was predictable (say, we put `hash(42)` in as the seed at genesis), then validators could strategically decide when to deposit and withdraw or what their public keys is to target being a block proposer (or being part of a particular committee), which would open the door to attacks (this is one type of **stake grinding**).
-
-To fully prevent this type of manipulation, we use a mechanism where the validator set is fixed 4 epochs in advance (ie. operations in epoch N can only affect the validator set from epoch N+5 onwards), and there is a procedure that constantly updates the seed. Hence, validator set manipulation is ineffective because the seed valid in some epoch can be guaranteed to update unpredictably for some time after the validator set for that epoch is fixed. That said, we still need a procedure for how the seed actually gets updated.
-
-We update the seed (or rather, the **randao mix**, which is used to generate the seed) every block using a mechanism inspired by [RANDAO](https://github.com/randao/randao): the proposer of a block provides a hash that gets mixed into (ie. XOR'd into) the seed; this hash is unknown to the public ahead of time, but it is pre-committed, in the sense that there is only one valid hash that the proposer could submit. This is done with by BLS-signing the current epoch; the BLS signature scheme has the property that for any given key there is exactly one valid signature for any given message (as opposed to eg. ECDSA where there are many possible valid signatures that can be made with the same key for the same message).
-
-![](https://storage.googleapis.com/ethereum-hackmd/upload_86d4ccefc8be1d92e2f0fb7be5efac80.png)
-
-The randao mix at the start of epoch N is used to compute the seed for epoch N+1; this ensures that the proposer and committee roles are known one epoch ahead of time, giving validators a chance to prepare.
-
-This mechanism ensures that the proposer has only one "bit of manipulation power": they can either set the next seed to some hash R1 by publishing their block normally, or to some other hash R2 by not publishing (and sacrificing their block reward). Note also that only the last proposer truly has any manipulation power, because any other proposer knows that the seed will be altered in unpredictable ways by future proposers, so they have know way to know the effects of any manipulation they attempt. These two factors together make "stake grinding" _by manipulating the seed_ very difficult and almost always not worth it.
-
-To see the proposer and committee selection algorithms, which take as input (i) the active validator set and (ii) the seed, and output the current block proposer and the committees, see [here](#compute_shuffled_index).
-
-| `MIN_SEED_LOOKAHEAD` | `uint64(2**0)` (= 1) | epochs | 6.4 minutes |
-| - | - | :-: | :-: |
-| `MAX_SEED_LOOKAHEAD` | `uint64(2**2)` (= 4) | epochs | 25.6 minutes |
-
-See the diagram above. The `MIN_SEED_LOOKAHEAD` means that the seed used to compute proposers and committees is based on the randao mix from more than 1 epoch ago (specifically, the epoch N seed is based on the randao mix from the end of epoch N-2); this allows validators to determine their committee and proposal responsibilities >1 epoch ahead of time.
-
-The `MAX_SEED_LOOKAHEAD` is actually the minimum delay on validator actiations and exits; it basically means that validators strategically activating and exiting can only affect the seed 4 epochs into the future, leaving a space of 3 epochs within which proposers can mix-in unknown info to scramble the seed and hence make stake grinding via activating or exiting validators non-viable.
-
-| `MIN_EPOCHS_TO_INACTIVITY_PENALTY` | `uint64(2**2)` (= 4) | epochs | 25.6 minutes |
-| - | - | :-: | :-: |
-
-See [here](#inactivity-quotient) for what the inactivity leak is; this constant simply says that the leaking starts after 4 epochs of non-finality.
-
-| `EPOCHS_PER_ETH1_VOTING_PERIOD` | `uint64(2**5)` (= 32) | epochs | ~3.4 hours |
-| - | - | :-: | :-: |
-
-The eth2 chain learns about eth1 blocks (so that it can verify Merkle proofs of deposits) via a voting mechanism where block proposers vote on an eth1 block; the [honest validator guide](https://github.com/ethereum/eth2.0-specs/blob/dev/specs/phase0/validator.md#eth1-data) details which block validators choose. The voting period is set to 1024 slots to ensure a sufficient committee size and to give time to respond to potential failures; additionally, there is little value in the voting period being much shorter than the `ETH1_FOLLOW_DISTANCE` (also ~3.7 hours).
-
-<a id="slots_per_historical_root" />
-
-| `SLOTS_PER_HISTORICAL_ROOT` | `uint64(2**13)` (= 8,192) | slots | ~27 hours |
-| - | - | :-: | :-: |
-
-The eth2 chain contains a Merkle tree of its own historical blocks. This is done using two data structures: (i) a rotating "recent history log" (`state.block_roots` and `state.state_roots`) and (ii) an ongoing accumulator (`state.historical_roots`) which stores Merkle roots of recent history logs. The total state size is optimized if the two have roughly similar length, both `~sqrt(length of chain)`; setting this to 8192 slots ensures that this condition is satisfied at 67,108,864 slots (= 1,024 eeks, ~= 20 years). If desired, the lengths can be rebalanced after a century to improve efficiency, though the gains will be negligible.
-
-| `MIN_VALIDATOR_WITHDRAWABILITY_DELAY` | `uint64(2**8)` (= 256) | epochs | ~27 hours |
-| - | - | :-: | :-: |
-
-Provides a reasonable amount of time to ensure that individual validators that misbehave can be slashed.
-
-| `SHARD_COMMITTEE_PERIOD` | `uint64(2**8)` (= 256) | epochs | ~27 hours |
-| - | - | :-: | :-: |
-
-In phase 1, this is how often the proposer committees on a shard get reshuffled. In phase 0, validators are only allowed to exit if they have been active for at least this long; this prevents spamming the exit queue and repeatedly exiting and re-entering to force oneself into specific shards.
-
-### State list lengths
-
-| `EPOCHS_PER_HISTORICAL_VECTOR` | `uint64(2**16)` (= 65,536) | epochs | ~0.8 years |
-| - | - | :-: | :-: |
-
-How far back randomness seeds are visible; this is de-facto the maximum amount of time after which a validator can be slashed.
-
-| `EPOCHS_PER_SLASHINGS_VECTOR` | `uint64(2**13)` (= 8,192) | epochs | ~36 days |
-| - | - | :-: | :-: |
-
-This is the minimum amount of time a validator must wait before they can withdraw if they are slashed; during that time, they get penalized an amount proportional to how many other validators get slashed in the same time period.
-
-See the [section on slashings](#slashings) for more details, and [here](https://notes.ethereum.org/@vbuterin/rkhCgQteN?type=view#Slashing-and-anti-correlation-penalties) for why this is done.
-
-| `HISTORICAL_ROOTS_LIMIT` | `uint64(2**24)` (= 16,777,216) | historical roots | ~52,262 years |
-| - | - | :-: | :-: |
-| `VALIDATOR_REGISTRY_LIMIT` | `uint64(2**40)` (= 1,099,511,627,776) | validators |
-
-All lists in SSZ have to have _some_ limit; 52,262 years is reasonably close to "forever" for practical purposes and ensures that Merkle branches do not get needlessly long. 1.1 trillion validators will also only be reached after a very long duration (assuming all ETH is staking, a maximum of 64 validators can be activated per epoch, so the list would take ~16 billion epochs ~= 209052 years to fill; this could be accelerated assuming clever use of 1 ETH validator slots, rewards, etc, but it would still take millennia).
-
-### Rewards and penalties
-
-| `BASE_REWARD_FACTOR` | `uint64(2**6)` (= 64) |
-| - | - |
-
-See `get_base_reward` in the section on [helpers](#helpers) for details.
-
-| `WHISTLEBLOWER_REWARD_QUOTIENT` | `uint64(2**9)` (= 512) |
-| - | - |
-
-If you submit evidence leading to a validator getting slashed, you get 1/512 of their balance as a reward.
-
-| `PROPOSER_REWARD_QUOTIENT` | `uint64(2**3)` (= 8) |
-| - | - |
-
-As a general rule of thumb, the proposer of a block gets 1/8 of the rewards given to other validators in the block that they include. This ensures sufficient incentive to include attestations and other objects as well as incentive to produce blocks.
-
-<a id="inactivity-quotient" />
-
-| `INACTIVITY_PENALTY_QUOTIENT` | `uint64(2**24)` (= 16,777,216) |
-| -------------------------|---- |
-
-See the [Casper FFG paper](https://arxiv.org/abs/1710.09437) for a description of the inactivity leak, the mechanism by which if a chain fails to finalize, inactive validators start to suffer very high penalties until the validators that _are_ active get back up to above 2/3 of the total validator set (weighted by balance) and finalization can restart.
-
-The size of the penalty during an epoch is proportional to the number of epochs that have passed since the most recent time the chain finalized; this leads to the total amount leaked growing _quadratically_ with time (note that the leak starts after 4 epochs of non-finality):
-
-| Epochs since finality | 1 | 2 | 3 | 4 | 5 | 6 | 7 | 8 | 9 | 10 | 11 | 12 |
-| - | - | - | - | - | - | - | - | - | - | - | - | - |
-| Leaked this epoch | 0 | 0 | 0 | 0 | 5 | 6 | 7 | 8 | 9 | 10 | 11 | 12 |
-| Total leaked since finality | 0 | 0 | 0 | 0 | 5 | 11 | 18 | 26 | 35 | 45 | 56 | 68 |
-
-`INACTIVITY_PENALTY_QUOTIENT` is the "unit" here, eg. if the total leaked is listed as 68, that means that you've lost `68/INACTIVITY_PENALTY_QUOTIENT ~= 1/246,723` of your balance.
-
-Note that when the total leaked becomes a substantial fraction of deposit size, the amount leaked starts to decrease because it's calculated as a percentage of current balance; hence, in those cases, the total leaked is best approximated as an exponential function: the portion of your original balance remaining is not `1 - 1/2 * epochs**2 / INACTIVITY_PENALTY_QUOTIENT`, but rather `(1 - 1/INACTIVITY_PENALTY_QUOTIENT) ** (epochs**2/2)`.
-
-An alternative nearly-equivalent approximation of the remaining balance is `e ** -(epochs**2/(2*INACTIVITY_PENALTY_QUOTIENT))`, where `e ~= 2.71828`. This implies that after `2**12` epochs (2 eeks), the portion of your original balance remaining is `e**(-1/2)`, or roughly 60.6% of your original balance.
-
-![](https://storage.googleapis.com/ethereum-hackmd/upload_54c8f64d00ade395640ad667ae1ccf40.png)
-
-
-| `MIN_SLASHING_PENALTY_QUOTIENT` | `uint64(2**5)` (= 32) |
-| - | - |
-
-You lose at least 1/32 of your deposit if you get slashed (getting slashed has to hurt _some_ amount even if you're the only one that got slashed...)
-
-### Max operations per block
-
-| Name | Value |
-| - | - |
-| `MAX_PROPOSER_SLASHINGS` | `2**4` (= 16) |
-| `MAX_ATTESTER_SLASHINGS` | `2**1` (= 2) |
-| `MAX_ATTESTATIONS` | `2**7` (= 128) |
-| `MAX_DEPOSITS` | `2**4` (= 16) |
-| `MAX_VOLUNTARY_EXITS` | `2**4` (= 16) |
-
-These operations are set based on calculations of how many can be safely processed, though there is the additional constraint that `MAX_ATTESTATIONS` must equal the max number of committees (64) plus a safety margin to account for missed proposals or delayed or disagreeing attestations.
-
-### Domain types
-
-| Name | Value |
-| - | - |
-| `DOMAIN_BEACON_PROPOSER`     | `DomainType('0x00000000')` |
-| `DOMAIN_BEACON_ATTESTER`     | `DomainType('0x01000000')` |
-| `DOMAIN_RANDAO`              | `DomainType('0x02000000')` |
-| `DOMAIN_DEPOSIT`             | `DomainType('0x03000000')` |
-| `DOMAIN_VOLUNTARY_EXIT`      | `DomainType('0x04000000')` |
-| `DOMAIN_SELECTION_PROOF`     | `DomainType('0x05000000')` |
-| `DOMAIN_AGGREGATE_AND_PROOF` | `DomainType('0x06000000')` |
-
-These values are mixed into the messages of each type when those messages are being signed; this prevents messages signed for one purpose from being accidentally valid in another context.
-
-## Containers
-
-The following types are [SimpleSerialize (SSZ)](../../ssz/simple-serialize.md) containers.
-
-*Note*: The definitions are ordered topologically to facilitate execution of the spec.
-
-*Note*: If an object of some container type is initialized with some of its fields not set (eg. `x = Fork(epoch=6)`, with `previous_version` and `current_version` missing), those fields are set to zero (a zero container is of course recursively defined as a container with all fields set to zero).
-
-### Misc dependencies
-
-#### `Fork`
-
-```python
-class Fork(Container):
-    previous_version: Version
-    current_version: Version
-    epoch: Epoch  # Epoch of latest fork
-```
-
-This struct exists in the state to store the current version of the eth2 protocol. The version number is changed when there is a hard fork: if some new hard fork rules are supposed to take place at epoch `N`, then as part of the epoch `N` state transition, `state.fork` is modified so that:
-
-* `state.fork.previous_version` equals the old `state.fork.current_version`
-* `state.fork.current_version` equals some newly chosen version number
-* `state.fork.epoch` equals `N`
-
-The intention is that the "current fork version" equals `state.fork.previous_version` if the current epoch is less than `state.fork.epoch`, and `state.fork.current_version` if the current epoch is equal to or greater than `state.fork.epoch`. The current fork version is mixed into the signed data in all BLS-signed messages (see [`get_domain`](#get_domain)).
-
-Note that all messages (blocks, attestations, VoluntaryExits...) have some associated epoch number. Blocks are processed at the slot that is their declared slot, but attestations and other structures do have one edge case: an attestation could be crhe eated with some self-declared epoch `E1`, but only included on chain at some later epoch `E2 > E1`. The edge case is, what if `E1` is before the fork but `E2` is after it? Then, even though the message is processed during the new fork era, the message is validated assuming the signed data mixes in the old fork version. This is why we maintain `state.fork.previous_version` in the state.
-
-If someone wants to continue the old chain, they can simply not implement the changes, including not changing `state.fork`. In this case, starting from the fork epoch, blocks from one fork will be invalid in the other fork. Attestations and other objects made before the fork could be included into both forks, but attestations and other objects made after the fork would only be valid either on one side or the other.
-
-#### `ForkData`
-
-```python
-class ForkData(Container):
-    current_version: Version
-    genesis_validators_root: Root
-```
-
-This is a dummy struct that's used to mix in not just the fork version, but also the genesis, in [`get_domain`](#get_domain).
-
-#### `Checkpoint`
-
-```python
-class Checkpoint(Container):
-    epoch: Epoch
-    root: Root
-```
-
-Ethereum's Casper FFG implementation comes to consensus by dealing with epoch boundary hashes (that is, the most recent block hash in the chain before the start of an epoch). A Casper FFG vote normally consists of (i) source epoch, (ii) source block hash, (iii) target epoch, (iv) target block hash, and in the state we need to store the latest justified epoch (and hash) to know what source to accept, as well as the latest finalized epoch.
-
-We simplify this by creating a container wrapper to represent the epoch and the hash, so we reduce to a Casper FFG vote containing two checkpoints (source and target), and the state storing the latest justified checkpoint of the current and previous epochs and the latest finalized checkpoint.
-
-#### `Validator`
-
-```python
-class Validator(Container):
-    pubkey: BLSPubkey
-    withdrawal_credentials: Bytes32  # Commitment to pubkey for withdrawals
-    effective_balance: Gwei  # Balance at stake
-    slashed: boolean
-    # Status epochs
-    activation_eligibility_epoch: Epoch  # When criteria for activation were met
-    activation_epoch: Epoch
-    exit_epoch: Epoch
-    withdrawable_epoch: Epoch  # When validator can withdraw funds
-```
-
-This is the struct that contains all of the important information relating to a particular validator (except for its exact balance; see the [section on hysteresis above](#hysteresis) for info on that). From top to bottom:
-
-* `pubkey`: public key for signing (ie. the "online staking key")
-* `withdrawal_credentials`: a hash of the pubkey that will be used to withdraw (the private key can be kept in cold storage).
-* `effective_balance`: the balance of the validator that is used for all calculations (when counting total support for some attestation, when computing rewards and penalties, etc...)
-* `slashed`: has the validator been slashed?
-* `activation_eligibility_epoch`: when the validator became eligible for activation (this is used to process the activation queue: validators get activated in order of when they became eligible)
-* `activation_epoch`: when the validator was activated
-* `exit_epoch`: when the validator exited (whether voluntarily or due to low balance or slashing)
-* `withdrawable_epoch`: when the validator became eligible to withdraw their balance
-
-The precise epochs are kept around in the state because we need to be able to not just calculate the current active validator set, but also the historical active validator set, so that we can compute historical committees and hence verify historical attestations and slashings.
-
-Additionally, storing epochs for each phase transition simplifies the protocol. The alternative would be to store a variable `current_state` with flags (eg. 0 = not yet eligible for activation, 1 = eligible for activation, 2 = active, 3 = in exit queue, 4 = exited, 5 = withdrawn) as well as the epoch for the next transition, but that turns out to increase protocol complexity, as eg. currently (3), (4) and (5) are all handled by two lines of code (bottom of [`initiate_validator_exit`](#initiate_validator_exit)), which would be difficult if they were separate.
-
-#### `AttestationData`
-
-```python
-class AttestationData(Container):
-    slot: Slot
-    index: CommitteeIndex
-    # LMD GHOST vote
-    beacon_block_root: Root
-    # FFG vote
-    source: Checkpoint
-    target: Checkpoint
-```
-
-For efficiency reasons, we require each validator to only sign a single attestation in each epoch. However, this attestation has a triple purpose: (i) Casper FFG voting, (ii) stabilizing the short-term block-by-block fork choice by voting on the current head, and (iii) shard block voting (added in phase 1). In each epoch, each validator is assigned to a single committee within a single slot, and they attest (ie. sign) this data structure that combines (i) (`source` and `target`) and (ii) (`beacon_block_root`).
-
-#### `IndexedAttestation`
-
-```python
-class IndexedAttestation(Container):
-    attesting_indices: List[ValidatorIndex, MAX_VALIDATORS_PER_COMMITTEE]
-    data: AttestationData
-    signature: BLSSignature
-```
-
-An `AttestationData`, a signature and a list of indices that participated. This is the format of an attestation when it is included in `AttesterSlashing` objects to slash validators for misbehavior. The idea is that attestations imported from foreign chains may not share the same committees as the current chain, so we need to explicitly provide a list of which validators participated so that the attestation can be verified, and if needed the participants slashed.
-
-#### `PendingAttestation`
-
-```python
-class PendingAttestation(Container):
-    aggregation_bits: Bitlist[MAX_VALIDATORS_PER_COMMITTEE]
-    data: AttestationData
-    inclusion_delay: Slot
-    proposer_index: ValidatorIndex
-```
-
-For efficiency reasons we do not process the full effects of attestations included in a block immediately; that would require editing  1/32 of all validators' exact balances in the Merkle tree, which costs almost as much as simply re-hashing the entire vector. Additionally, it would require storing an extra data structure for "who already attested" to prevent double-counting. Instead, we simply store all attestations that we received in the state, minus their signatures (as those are no longer necessary), plus information about who included them and with what delay (to calculate rewards). These pending attestations are then processed at the end of an epoch.
-
-#### `Eth1Data`
-
-```python
-class Eth1Data(Container):
-    deposit_root: Root
-    deposit_count: uint64
-    block_hash: Bytes32
-```
-
-Every eth2 block contains a vote for an eth1 block. This vote contains  the hash of the eth1 block, and to allow more convenient verification of deposits, it also contains the root of the deposit tree and the number of deposits already made. Technically, the deposit tree root and size would be Merkle-proven from the eth1 block hash, but this would involve verifying a hexary RLP Patricia tree Merkle branch, which is needlessly complex.
-
-#### `HistoricalBatch`
-
-```python
-class HistoricalBatch(Container):
-    block_roots: Vector[Root, SLOTS_PER_HISTORICAL_ROOT]
-    state_roots: Vector[Root, SLOTS_PER_HISTORICAL_ROOT]
-```
-
-See the discussion in the [`SLOTS_PER_HISTORICAL_ROOT`](#slots_per_historical_root) section above.
-
-#### `[Aside: note on the deposit process]`
-
-The process for someone on eth1 to deposit to become a validator on eth2 is as follows:
-
-1. Generate an online signing key (the `pubkey`) and an offline withdrawal key (the hash of this is called the `withdrawal_credentials`).
-2. Send 32 ETH to the deposit contract by calling its `deposit` function, and in that call provide as arguments the `pubkey`, the `withdrawal_credentials` and a `signature`, signed with the pubkey, of both keys (and the amount deposited, which could under special circumstances be something other than 32 ETH). 
-3. The deposit contract maintains a **deposit tree**; when it processes your function call, it adds your deposit (a `DepositData` record) to the deposit tree
-4. Once the eth2 chain becomes aware of an eth1 block after you deposited (through the Eth1Data voting procedure), the eth2 chain "knows" the root hash of a deposit tree that your `DepositData` record is part of.
-5. Once this happens, eventually an eth2 proposer will include a Merkle branch proving your deposit, and at that point you will get scheduled for activation. Note that proposers are _required_ to include as many deposits as possible, and to process deposits sequentially, so there is no possibility that your deposit will never be processed because proposers are mean or lazy.
-
-#### `DepositMessage`
-
-```python
-class DepositMessage(Container):
-    pubkey: BLSPubkey
-    withdrawal_credentials: Bytes32
-    amount: Gwei
-```
-
-This is the data that the `signature` in the `DepositData` is signing over. The signature is necessary, and must sign over all three of these fields, for two reasons:
-
-1. There must be a signature signing over the pubkey itself as a proof of possession to guard against rogue key attacks (see [here](https://crypto.stanford.edu/~dabo/pubs/papers/BLSmultisig.html#mjx-eqn-eqagg) for a description on what rogue key attacks on BLS aggregation are and how proofs of possession, or "prov[ing] knowledge of the secret key (POSK)" solve this problem).
-2. There is a rule that there can only be one validator with each pubkey (this rule is there to prevent deposits from being replayed; while this is a non-issue in phase 0 as deposits must be processed sequentially, in phase 2+ depositors from shards are responsible for getting their own deposits included, so they may be included out-of-order). However, this opens up an attack: if someone is already depositing, you can front-run their deposit with your own deposit that has the same pubkey but a different withdrawal credentials (or a lower amount), effectively causing their funds to be destroyed. Requiring the withdrawal credentials and the amount to be signed by the public key prevents this.
-  
-#### `DepositData`
-
-```python
-class DepositData(Container):
-    pubkey: BLSPubkey
-    withdrawal_credentials: Bytes32
-    amount: Gwei
-    signature: BLSSignature  # Signing over DepositMessage
-```
-
-The struct that goes into the deposit tree saved by the deposit contract on the eth1 side. Note that this data does NOT get verified on the eth1 side (as we do not yet have BLS-12-381 on eth1); invalid signatures could make it into the deposit tree, and it's the eth2 chain's responsibility to ignore them.
-
-#### `BeaconBlockHeader`
-
-```python
-class BeaconBlockHeader(Container):
-    slot: Slot
-    proposer_index: ValidatorIndex
-    parent_root: Root
-    state_root: Root
-    body_root: Root
-```
-
-The block header of a beacon chain block: contains the slot, the proposer index, the state root, the root hash of the parent block, and the root hash of everything else in the beacon chain block. Fundamentally similar to block headers in other blockchains including bitcoin and eth1.
-
-<a id="domain_separation" />
-
-#### `[Aside: domain separation]`
-
-Domain separation in eth2 is done to prevent situations where a signature of an object of one type and context is accidentally a valid signature of an object in a different type or in a different context. This could happen because the same data happens to be valid as multiple data types; such situations could conceivably be triggered by attackers to cause slashings or other problems. Domain separation unambiguously makes this impossible.
-
-There are two main types of domain separation in eth2:
-
-* **Cross-chain domain separation**: a message signed for one eth2 chain should not be valid in any other eth2 chain (eg. mainnet vs testnet, testnet vs another testnet, a hypothetical eth2 vs "eth2 classic" fork)
-* **Cross-context domain separation**: a signature of an attestation should not be valid as a signature of a beacon block, etc etc.
-
-We achieve domain separation by mixing in a domain hash whenever we sign a message; that is, when we sign some `object`, we're really signing `hash(root_hash(object), domain_hash)`. The domain hash itself mixes together the `domain_type` and the `fork_version` (representing the chain), see [`get_domain`](#get_domain) for the logic of how this works.
-
-The `domain_type` is a 4-byte value; see [the list of domain types](#Domain-types). The `fork_version` (think of this as like a chain ID, except it changes every hard fork to facilitate replay protection during deliberate ETH/ETC-like splits) is computed based on the logic described [above in the section on forks](#Fork).
-
-#### `SigningData`
-
-```python
-class SigningData(Container):
-    object_root: Root
-    domain: Domain
-```
-
-Eth2 heavily makes use of **signed containers**: structures where there is some inner container `C1`, and an outer container `C2(message: C1, signature: BLSSignature)`. To implement domain separation (see [the section above](#domain_separation)), instead of directly signing the root hash of the message being signed, the signature signs over the root hash of a struct containing that message and the domain (computed via [`get_domain`](#get_domain)).
-
-`SigningData` is a dummy struct used to compute `hash(root_hash(object), domain_hash)`; in general the spec has made the aesthetic decision to broadly eschew explicit inline bit concatenations (`hash(x + y)`) in favor of using structs, with SSZ Merkle-hashing internally performing these bit concatenations.
-
-### Beacon operations
-
-#### `ProposerSlashing`
-
-```python
-class ProposerSlashing(Container):
-    signed_header_1: SignedBeaconBlockHeader
-    signed_header_2: SignedBeaconBlockHeader
-```
-
-A proposer can get slashed for signing two distinct headers at the same slot. This object can be included on-chain to perform that slashing.
-
-#### `AttesterSlashing`
-
-```python
-class AttesterSlashing(Container):
-    attestation_1: IndexedAttestation
-    attestation_2: IndexedAttestation
-```
-
-An attester can get slashed for signing two attestations that together violate the Casper FFG slashing conditions. This object can be included on-chain to perform that slashing.
-
-
-#### `Attestation`
-
-```python
-class Attestation(Container):
-    aggregation_bits: Bitlist[MAX_VALIDATORS_PER_COMMITTEE]
-    data: AttestationData
-    signature: BLSSignature
-```
-
-A record specifying that part of some committee (using a bitfield to identify which part) signed some `AttestationData`. Eth2 [uses BLS signature aggregation](https://ethresear.ch/t/pragmatic-signature-aggregation-with-bls/2105) for efficiency, so instead of every validator's attestation being included separately, attestations first get broadcasted to an aggregation layer in the network, and then the block proposer can merge all attestations that sign the exact same `AttestationData` (in the normal case this is most of them) into a single `Attestation` that gets included on chain.
-
-#### `Deposit`
-
-```python
-class Deposit(Container):
-    proof: Vector[Bytes32, DEPOSIT_CONTRACT_TREE_DEPTH + 1]  # Merkle path to deposit root
-    data: DepositData
-```
-
-Proof that a validator deposited. These get processed sequentially in order of index; each proof is a Merkle branch proving that the deposit actually is in the correct position in the deposit tree that was created by the eth1 deposit contract.
-
-#### `VoluntaryExit`
-
-```python
-class VoluntaryExit(Container):
-    epoch: Epoch  # Earliest epoch when voluntary exit can be processed
-    validator_index: ValidatorIndex
-```
-
-When a validator wishes to exit voluntarily, they may create and sign and broadcast a message of this type.
-
-### Beacon blocks
-
-#### `BeaconBlockBody`
-
-```python
-class BeaconBlockBody(Container):
-    randao_reveal: BLSSignature
-    eth1_data: Eth1Data  # Eth1 data vote
-    graffiti: Bytes32  # Arbitrary data
-    # Operations
-    proposer_slashings: List[ProposerSlashing, MAX_PROPOSER_SLASHINGS]
-    attester_slashings: List[AttesterSlashing, MAX_ATTESTER_SLASHINGS]
-    attestations: List[Attestation, MAX_ATTESTATIONS]
-    deposits: List[Deposit, MAX_DEPOSITS]
-    voluntary_exits: List[SignedVoluntaryExit, MAX_VOLUNTARY_EXITS]
-```
-
-The "main" part of a beacon block. The most important thing in here is the attestations, as these need to get included so the chain can track its own finality status and apply rewards and penalties, but this also includes slashings, deposits, voluntary exits, the revealed value to adjust the block's randomness seed, an eth1 vote and an open "graffiti" field.
-
-#### `BeaconBlock`
-
-```python
-class BeaconBlock(Container):
-    slot: Slot
-    proposer_index: ValidatorIndex
-    parent_root: Root
-    state_root: Root
-    body: BeaconBlockBody
-```
-
-A full beacon block; basically a beacon block header but with the body root replaced by the full body.
-
-### Beacon state
-
-#### `BeaconState`
-
-```python
-class BeaconState(Container):
-    # Versioning
-    genesis_time: uint64
-    genesis_validators_root: Root
-    slot: Slot
-    fork: Fork
-    # History
-    latest_block_header: BeaconBlockHeader
-    block_roots: Vector[Root, SLOTS_PER_HISTORICAL_ROOT]
-    state_roots: Vector[Root, SLOTS_PER_HISTORICAL_ROOT]
-    historical_roots: List[Root, HISTORICAL_ROOTS_LIMIT]
-    # Eth1
-    eth1_data: Eth1Data
-    eth1_data_votes: List[Eth1Data, EPOCHS_PER_ETH1_VOTING_PERIOD * SLOTS_PER_EPOCH]
-    eth1_deposit_index: uint64
-    # Registry
-    validators: List[Validator, VALIDATOR_REGISTRY_LIMIT]
-    balances: List[Gwei, VALIDATOR_REGISTRY_LIMIT]
-    # Randomness
-    randao_mixes: Vector[Bytes32, EPOCHS_PER_HISTORICAL_VECTOR]
-    # Slashings
-    slashings: Vector[Gwei, EPOCHS_PER_SLASHINGS_VECTOR]  # Per-epoch sums of slashed effective balances
-    # Attestations
-    previous_epoch_attestations: List[PendingAttestation, MAX_ATTESTATIONS * SLOTS_PER_EPOCH]
-    current_epoch_attestations: List[PendingAttestation, MAX_ATTESTATIONS * SLOTS_PER_EPOCH]
-    # Finality
-    justification_bits: Bitvector[JUSTIFICATION_BITS_LENGTH]  # Bit set for every recent justified epoch
-    previous_justified_checkpoint: Checkpoint  # Previous epoch snapshot
-    current_justified_checkpoint: Checkpoint
-    finalized_checkpoint: Checkpoint
-```
-
-This is the most important data structure here; it is the thing that the state transition function that is defined in this spec is modifying. This contains all of the information that is needed to process the next beacon block, and can be split into a few categories:
-
-* Miscellanea and versioning (slot, fork version, genesis time...)
-* History that needs to be accessed: historical block hashes, state roots, randomness seeds....
-* Data needed to maintain the eth1 voting system
-* The validator registry (plus the separate array of exact balances)
-* Per-epoch sums of slashings (used to keep track of how many got slashed so that proportional penalties can be calculated)
-* Pending attestations
-* Casper FFG-related data
-
-### Signed envelopes
-
-These are just signed versions of many of the containers above:
-
-#### `SignedVoluntaryExit`
-
-```python
-class SignedVoluntaryExit(Container):
-    message: VoluntaryExit
-    signature: BLSSignature
-```
-
-#### `SignedBeaconBlock`
-
-```python
-class SignedBeaconBlock(Container):
-    message: BeaconBlock
-    signature: BLSSignature
-```
-
-#### `SignedBeaconBlockHeader`
-
-```python
-class SignedBeaconBlockHeader(Container):
-    message: BeaconBlockHeader
-    signature: BLSSignature
-```
-
-## Helper functions
-
-This first set of functions is made up of relatively simple "helper" functions that are then used in the rest of the spec.
-
-*Note*: The definitions below are for specification purposes and are not necessarily optimal implementations.
-
-### Math
-
-#### `integer_squareroot`
-
-```python
-def integer_squareroot(n: uint64) -> uint64:
-    """
-    Return the largest integer ``x`` such that ``x**2 <= n``.
-    """
-    x = n
-    y = (x + 1) // 2
-    while y < x:
-        x = y
-        y = (x + n // x) // 2
-    return x
-```
-
-A square root function, using [the Babylonian method](https://en.wikipedia.org/wiki/Methods_of_computing_square_roots#Babylonian_method) for efficiency. Guaranteed to provide a precise integer result: the largest integer `x` such that `x**2 <= n` (eg. sqrt(14) = 3, sqrt(15) = 3, sqrt(16) = 4, sqrt(17) = 4). Actual implementations can use other algorithms if needed; only this precise numerical property in the outputs is mandatory.
-
-#### `xor`
-
-```python
-def xor(bytes_1: Bytes32, bytes_2: Bytes32) -> Bytes32:
-    """
-    Return the exclusive-or of two 32-byte strings.
-    """
-    return Bytes32(a ^ b for a, b in zip(bytes_1, bytes_2))
-```
-
-Does a bit-by-bit [XOR](https://en.wikipedia.org/wiki/Exclusive_or) on the inputs.
-
-#### `uint_to_bytes`
-
-`def uint_to_bytes(n: uint) -> bytes` is a function for serializing the `uint` type object to bytes in ``ENDIANNESS``-endian. The expected length of the output is the byte-length of the `uint` type.
-
-#### `bytes_to_uint64`
-
-```python
-def bytes_to_uint64(data: bytes) -> uint64:
-    """
-    Return the integer deserialization of ``data`` interpreted as ``ENDIANNESS``-endian.
-    """
-    return uint64(int.from_bytes(data, ENDIANNESS))
-```
-
-Converts 8 bytes into a 64-bit integer.
-
-### Crypto
-
-#### `hash`
-
-`def hash(data: bytes) -> Bytes32` is SHA256.
-
-#### `hash_tree_root`
-
-`def hash_tree_root(object: SSZSerializable) -> Root` is a function for hashing objects into a single root by utilizing a hash tree structure, as defined in the [SSZ spec](../../ssz/simple-serialize.md#merkleization).
-
-#### BLS Signatures
-
-Eth2 makes use of BLS signatures as specified in the [IETF draft BLS specification draft-irtf-cfrg-bls-signature-02](https://tools.ietf.org/html/draft-irtf-cfrg-bls-signature-02) but uses [Hashing to Elliptic Curves - draft-irtf-cfrg-hash-to-curve-07](https://tools.ietf.org/html/draft-irtf-cfrg-hash-to-curve-07) instead of draft-irtf-cfrg-hash-to-curve-06. Specifically, eth2 uses the `BLS_SIG_BLS12381G2_XMD:SHA-256_SSWU_RO_POP_` ciphersuite which implements the following interfaces:
-
-- `def Sign(SK: int, message: Bytes) -> BLSSignature`
-- `def Verify(PK: BLSPubkey, message: Bytes, signature: BLSSignature) -> bool`
-- `def Aggregate(signatures: Sequence[BLSSignature]) -> BLSSignature`
-- `def FastAggregateVerify(PKs: Sequence[BLSPubkey], message: Bytes, signature: BLSSignature) -> bool`
-- `def AggregateVerify(PKs: Sequence[BLSPubkey], messages: Sequence[Bytes], signature: BLSSignature) -> bool`
-
-Within these specifications, BLS signatures are treated as a module for notational clarity, thus to verify a signature `bls.Verify(...)` is used.
-
-*Note*: The non-standard configuration of the BLS and hash to curve specs is temporary and will be resolved once IETF releases BLS spec draft 3.
-
-BLS is used [because of its aggregation-friendliness](https://ethresear.ch/t/pragmatic-signature-aggregation-with-bls/2105): many BLS signatures can be aggregated into a single signature, and if the signatures are of the same message this aggregation is extremely fast to do and the aggregate signatures are extremely cheap to verify (one elliptic curve addition (!!) per participant, plus one pairing to verify the signature no matter how many participants there are). This is the key magic that allows eth2 to support very high numbers of validators.
-
-### Predicates
-
-<a id="lifecycle" />
-
-#### `[Aside: note on a validator's life cycle]`
-
-_(This story begins right after the end of the previous aside on the deposit process)_
-
-When a validator deposit is processed, the validator record is added to the validator registry (`state.validators`) (or, if it's a deposit with a pubkey that is already in the validator set, it is treated as a top-up to that existing validator' balance). If, after the deposit or top-up, the validator's balance is >= 32 ETH, the validator is placed into an **eligible for activation** stage. 
-
-Validators in the eligible for activation stage are automatically put into a queue for activation (the queue doesn't literally exist as an in-consensus data structure; rather, the consensus rules just say to activate validators in order of when they became eligible for activation). See the [discussion on churn above](#churn) for why the queue exists and how many validators can get activated per epoch.
-
-Note that when the validator gets to the front of the queue their activation time gets set to 4 epochs in the future; this is to ensure committees are predictable that far ahead, as the calculation of the committees depends on the active validator set.
-
-When a validator is active, they get assigned the full set of validator responsibilities. These responsibilities are:
-
-* Making an attestation in every epoch, which includes (i) a vote on the most recent head of the beacon chain, (ii) the Casper FFG source and target checkpoint blocks, and (iii) in phase 1+ votes on shard blocks
-* Occasionally being selected as the proposer of a beacon block or (in phase 1+) a shard block
-
-A validator remains active until they either (i) sign a `VoluntaryExit` message that is included on chain, (ii) fall below the minimum balance of 16 ETH or (iii) get slashed.
-
-Note that in all three cases, the exiting step is done with the `initiate_validator_exit` function, which _puts the validator in a queue_ for exiting. Hence, even a slashed validator can remain active temporarily. This is awkward, but was done for three reasons:
-
-1. To protect hard invariants about how quickly the validator set changes
-2. Even in a situation where so many validators are exiting that the exit queue is more than 4 eeks long (4 eeks being the time until a slashed validator can withdraw), validators never have the incentive to self-slash to exit more quickly.
-3. To prevent mass slashings from decreasing the validator set size (if that did happen, it would reduce the size of the slashable intersection needed for a successful attack against a chain).
-
-Note that currently, being slashed _does_ immediately reduce a validator's balance by 1/32, which effects the denominator in the 2/3 finality calculation, but the effect of this is very small.
-
-The exit queue is processed at the same rate as the activation queue, and exiting has a similar 4 epoch delay. After a validator exits, they are eligible to withdraw after `MIN_VALIDATOR_WITHDRAWABILITY_DELAY` (~1 day) if they exit without being slashed, and `EPOCHS_PER_SLASHINGS_VECTOR` (4 eeks) if they exit due to being slashed.
-
-Slashed validators suffer three penalties:
-
-* The minimum penalty (`1/MIN_SLASHING_PENALTY_QUOTIENT` of their balance)
-* A penalty proportional to the portion of other validators that get slashed (see the [`process_slashings` function](#Slashings))
-* Penalties for being "offline", as though the validator was active but failing to make any attestations during the entire 4-eek period
-
-The third is included to prevent self-slashing from being a way to escape inactivity leaks.
-
-Once a validator withdraws, in phase 0 they are effectively inert from the point of view of the protocol. In later phases, an explicit "withdraw" functionality will be added, which would move the validator's balance to the appropriate account in the appropriate shard on eth2.
-
-With this background (see also the [Validator struct definition](#Validator), hopefully the next four functions are reasonably self-explanatory:
-
-#### `is_active_validator`
-
-```python
-def is_active_validator(validator: Validator, epoch: Epoch) -> bool:
-    """
-    Check if ``validator`` is active.
-    """
-    return validator.activation_epoch <= epoch < validator.exit_epoch
-```
-
-#### `is_eligible_for_activation_queue`
-
-```python
-def is_eligible_for_activation_queue(validator: Validator) -> bool:
-    """
-    Check if ``validator`` is eligible to be placed into the activation queue.
-    """
-    return (
-        validator.activation_eligibility_epoch == FAR_FUTURE_EPOCH
-        and validator.effective_balance == MAX_EFFECTIVE_BALANCE
-    )
-```
-
-#### `is_eligible_for_activation`
-
-```python
-def is_eligible_for_activation(state: BeaconState, validator: Validator) -> bool:
-    """
-    Check if ``validator`` is eligible for activation.
-    """
-    return (
-        # Placement in queue is finalized
-        validator.activation_eligibility_epoch <= state.finalized_checkpoint.epoch
-        # Has not yet been activated
-        and validator.activation_epoch == FAR_FUTURE_EPOCH
-    )
-```
-
-Note that the activation queue only processes activations that were registered before the last finalized block that the beacon chain knows about; see [the section on registry updates](#Registry-updates) for more information on this.
-
-#### `is_slashable_validator`
-
-```python
-def is_slashable_validator(validator: Validator, epoch: Epoch) -> bool:
-    """
-    Check if ``validator`` is slashable.
-    """
-    return (not validator.slashed) and (validator.activation_epoch <= epoch < validator.withdrawable_epoch)
-```
-
-#### `is_slashable_attestation_data`
-
-```python
-def is_slashable_attestation_data(data_1: AttestationData, data_2: AttestationData) -> bool:
-    """
-    Check if ``data_1`` and ``data_2`` are slashable according to Casper FFG rules.
-    """
-    return (
-        # Double vote
-        (data_1 != data_2 and data_1.target.epoch == data_2.target.epoch) or
-        # Surround vote
-        (data_1.source.epoch < data_2.source.epoch and data_2.target.epoch < data_1.target.epoch)
-    )
-```
-
-This function determines if the two `AttestationData` objects conflict with each other and so count as a self-contradiction (aka equivocation, aka double-voting) under Casper FFG rules. If they are, then any validator that signed both can be slashed.
-
-#### `is_valid_indexed_attestation`
-
-```python
-def is_valid_indexed_attestation(state: BeaconState, indexed_attestation: IndexedAttestation) -> bool:
-    """
-    Check if ``indexed_attestation`` is not empty, has sorted and unique indices and has a valid aggregate signature.
-    """
-    # Verify indices are sorted and unique
-    indices = indexed_attestation.attesting_indices
-    if len(indices) == 0 or not indices == sorted(set(indices)):
-        return False
-    # Verify aggregate signature
-    pubkeys = [state.validators[i].pubkey for i in indices]
-    domain = get_domain(state, DOMAIN_BEACON_ATTESTER, indexed_attestation.data.target.epoch)
-    signing_root = compute_signing_root(indexed_attestation.data, domain)
-    return bls.FastAggregateVerify(pubkeys, signing_root, indexed_attestation.signature)
-```
-
-Verifies the validity of an attestation (mainly extracting the pubkeys of the signers and then verifying the signature). This function works with indexed attestations, but note that regular attestation verification goes through this function after it converts the bitfield into a list of validator indices.
-
-#### `is_valid_merkle_branch`
-
-```python
-def is_valid_merkle_branch(leaf: Bytes32, branch: Sequence[Bytes32], depth: uint64, index: uint64, root: Root) -> bool:
-    """
-    Check if ``leaf`` at ``index`` verifies against the Merkle ``root`` and ``branch``.
-    """
-    value = leaf
-    for i in range(depth):
-        if index // (2**i) % 2:
-            value = hash(branch[i] + value)
-        else:
-            value = hash(value + branch[i])
-    return value == root
-```
-
-A generic Merkle branch validity checker.
-
-### Misc
-
-#### `compute_shuffled_index`
-
-```python
-def compute_shuffled_index(index: uint64, index_count: uint64, seed: Bytes32) -> uint64:
-    """
-    Return the shuffled index corresponding to ``seed`` (and ``index_count``).
-    """
-    assert index < index_count
-
-    # Swap or not (https://link.springer.com/content/pdf/10.1007%2F978-3-642-32009-5_1.pdf)
-    # See the 'generalized domain' algorithm on page 3
-    for current_round in range(SHUFFLE_ROUND_COUNT):
-        pivot = bytes_to_uint64(hash(seed + uint_to_bytes(uint8(current_round)))[0:8]) % index_count
-        flip = (pivot + index_count - index) % index_count
-        position = max(index, flip)
-        source = hash(
-            seed
-            + uint_to_bytes(uint8(current_round))
-            + uint_to_bytes(uint32(position // 256))
-        )
-        byte = uint8(source[(position % 256) // 8])
-        bit = (byte >> (position % 8)) % 2
-        index = flip if bit else index
-
-    return index
-```
-
-Eth2 needs some form of "random sampling" in order to assign validators to committees; if each validator could choose which committee they are on, a small portion of malicious validators could target one specific shard to attack and make false attestations for that shard. We can model this as a shuffling algorithm, taking an array of length N (filled with the active validator indices in that epoch) and pseudorandomly shuffling it (eg. `[0, 1, 2, 3, 5, 6] -> [3, 2, 0, 5, 6, 1]`); the committees can then just be consecutive slices of the desired length of the output array.
-
-There are a few desiderata for this shuffling algorithm:
-
-1. **It's a shuffle**: that is, every value in the input appears in the output exactly once. 
-2. **Committee sizes are precise, not approximate**: technically the fact that we're doing committee selection using this shuffle-and-slice method achieves this goal, but it's still important to mention; it's the reason why eg. methods based on privately pre-committed values are not acceptable. Precise committee sizes are needed because it turns out that if you have approximate committee sizes then the committee size needed to achieve the same low failure probability increases by ~2x.
-3. **Efficient forward calculation**: given a single `i`, it's easy to compute `shuffle(i)`. This is needed so that individual validators can efficiently determine what their responsibilities are.
-4. **Efficient backward calculation**: given a single `shuffle(i)`, it's easy to determine `i`. This is needed so that light clients can efficiently determine the validators in any single committee.
-
-Note that some of the same desiderata apply also to proposer selection:
-
-* **We want exactly one proposer per slot**, and not a Poisson-like process that sometimes outputs one proposer but sometimes zero or two or more. This is for two reasons: (i) multiple proposers per slot creates competition, which creates incentives for validators to be highly connected to beat out competitors, which creates centralization pressures, and (ii) sometimes having zero proposers in a slot would mean unpredictable times between proposers, which lead to longer average wait times for transaction inclusion.
-* **We want it to be possible to efficiently calculate who the proposer is**, particularly for the benefit of light clients.
-
-We use the "swap-or-not" algorithm from https://link.springer.com/content/pdf/10.1007%2F978-3-642-32009-5_1.pdf, which efficiently satisfies all of the above properties.
-
-The swap-or-not algorithm works by performing 90 rounds of the following procedure:
-
-* Choose a random "pivot" `p`
-* For every index `x`, maybe swap the value at position `x` with the value at `p-x` (wrapping around the list if necessary). The "maybe" is determined by using a hash function to pseudorandomly generate `N` bits (`N` being the size of the list being shuffled) and checking if the `max(x, p-x)`'th bit equals one (this trickery is done to ensure that you get the same answer for `x` and `p-x`)
-
-It can be efficiently run forwards or backwards (you don't have to generate all `N` bits at each round, just the chunk that contains `max(x, p-x)`), and is fairly low-overhead.
-
-#### `compute_proposer_index`
-
-```python
-def compute_proposer_index(state: BeaconState, indices: Sequence[ValidatorIndex], seed: Bytes32) -> ValidatorIndex:
-    """
-    Return from ``indices`` a random index sampled by effective balance.
-    """
-    assert len(indices) > 0
-    MAX_RANDOM_BYTE = 2**8 - 1
-    i = uint64(0)
-    total = uint64(len(indices))
-    while True:
-        candidate_index = indices[compute_shuffled_index(i % total, total, seed)]
-        random_byte = hash(seed + uint_to_bytes(uint64(i // 32)))[i % 32]
-        effective_balance = state.validators[candidate_index].effective_balance
-        if effective_balance * MAX_RANDOM_BYTE >= MAX_EFFECTIVE_BALANCE * random_byte:
-            return candidate_index
-        i += 1
-```
-
-Computes the proposer index. This function is somewhat involved; the idea is that it chooses a proposer, accepts them with `BALANCE/32` probability, and if it fails it keeps trying. This is done so that the probability of being selected as a proposer remains proportional to balance.
-
-#### `compute_committee`
-
-```python
-def compute_committee(indices: Sequence[ValidatorIndex],
-                      seed: Bytes32,
-                      index: uint64,
-                      count: uint64) -> Sequence[ValidatorIndex]:
-    """
-    Return the committee corresponding to ``indices``, ``seed``, ``index``, and committee ``count``.
-    """
-    start = (len(indices) * index) // count
-    end = (len(indices) * (index + 1)) // count
-    return [indices[compute_shuffled_index(uint64(i), uint64(len(indices)), seed)] for i in range(start, end)]
-```
-
-Take a slice of a validator index list (assumed to be the list of active validator indices), and returns the `index`'th slice (out of a total `count` slices) of the shuffle.
-
-#### `compute_epoch_at_slot`
-
-```python
-def compute_epoch_at_slot(slot: Slot) -> Epoch:
-    """
-    Return the epoch number at ``slot``.
-    """
-    return Epoch(slot // SLOTS_PER_EPOCH)
-```
-
-#### `compute_start_slot_at_epoch`
-
-```python
-def compute_start_slot_at_epoch(epoch: Epoch) -> Slot:
-    """
-    Return the start slot of ``epoch``.
-    """
-    return Slot(epoch * SLOTS_PER_EPOCH)
-```
-
-#### `compute_activation_exit_epoch`
-
-```python
-def compute_activation_exit_epoch(epoch: Epoch) -> Epoch:
-    """
-    Return the epoch during which validator activations and exits initiated in ``epoch`` take effect.
-    """
-    return Epoch(epoch + 1 + MAX_SEED_LOOKAHEAD)
-```
-
-This function takes as input an epoch (always in practice the current epoch) and outputs the epoch in which a validator that is scheduled for activation in that epoch will get activated. The delay of 4 epochs is used to keep committees predictable.
-
-#### `compute_fork_data_root`
-
-```python
-def compute_fork_data_root(current_version: Version, genesis_validators_root: Root) -> Root:
-    """
-    Return the 32-byte fork data root for the ``current_version`` and ``genesis_validators_root``.
-    This is used primarily in signature domains to avoid collisions across forks/chains.
-    """
-    return hash_tree_root(ForkData(
-        current_version=current_version,
-        genesis_validators_root=genesis_validators_root,
-    ))
-```
-
-The root hash of the genesis validator set gets mixed into the fork version to add further domain separation, allowing chains with different genesises to automatically have different versions. This makes it easier to have many testnets with replay protection.
-
-#### `compute_fork_digest`
-
-```python
-def compute_fork_digest(current_version: Version, genesis_validators_root: Root) -> ForkDigest:
-    """
-    Return the 4-byte fork digest for the ``current_version`` and ``genesis_validators_root``.
-    This is a digest primarily used for domain separation on the p2p layer.
-    4-bytes suffices for practical separation of forks/chains.
-    """
-    return ForkDigest(compute_fork_data_root(current_version, genesis_validators_root)[:4])
-```
-
-The first four bytes of the fork digest are used on the p2p layer to separate validators of different chains out into different networks.
-
-#### `compute_domain`
-
-```python
-def compute_domain(domain_type: DomainType, fork_version: Version=None, genesis_validators_root: Root=None) -> Domain:
-    """
-    Return the domain for the ``domain_type`` and ``fork_version``.
-    """
-    if fork_version is None:
-        fork_version = GENESIS_FORK_VERSION
-    if genesis_validators_root is None:
-        genesis_validators_root = Root()  # all bytes zero by default
-    fork_data_root = compute_fork_data_root(fork_version, genesis_validators_root)
-    return Domain(domain_type + fork_data_root[:28])
-```
-
-A helper function used by [`get_domain`](#get_domain). Combines together domain type and fork version (see [the section on forks](#Fork)) into a `Domain` object.
-
-See also [the section on domain separation](#domain_separation).
-
-#### `compute_signing_root`
-
-```python
-def compute_signing_root(ssz_object: SSZObject, domain: Domain) -> Root:
-    """
-    Return the signing root for the corresponding signing data.
-    """
-    return hash_tree_root(SigningData(
-        object_root=hash_tree_root(ssz_object),
-        domain=domain,
-    ))
-```
-
-Computes the hash that is being signed when an SSZ container is being signed. This is done by creating an ephemeral SSZ container that puts the original container and the domain together, and outputting the root of that.
-
-### Beacon state accessors
-
-This set of functions accesses the beacon chain state.
-
-#### `get_current_epoch`
-
-```python
-def get_current_epoch(state: BeaconState) -> Epoch:
-    """
-    Return the current epoch.
-    """
-    return compute_epoch_at_slot(state.slot)
-```
-
-#### `get_previous_epoch`
-
-```python
-def get_previous_epoch(state: BeaconState) -> Epoch:
-    """`
-    Return the previous epoch (unless the current epoch is ``GENESIS_EPOCH``).
-    """
-    current_epoch = get_current_epoch(state)
-    return GENESIS_EPOCH if current_epoch == GENESIS_EPOCH else Epoch(current_epoch - 1)
-```
-
-#### `get_block_root`
-
-```python
-def get_block_root(state: BeaconState, epoch: Epoch) -> Root:
-    """
-    Return the block root at the start of a recent ``epoch``.
-    """
-    return get_block_root_at_slot(state, compute_start_slot_at_epoch(epoch))
-```
-
-#### `get_block_root_at_slot`
-
-```python
-def get_block_root_at_slot(state: BeaconState, slot: Slot) -> Root:
-    """
-    Return the block root at a recent ``slot``.
-    """
-    assert slot < state.slot <= slot + SLOTS_PER_HISTORICAL_ROOT
-    return state.block_roots[slot % SLOTS_PER_HISTORICAL_ROOT]
-```
-
-#### `get_randao_mix`
-
-```python
-def get_randao_mix(state: BeaconState, epoch: Epoch) -> Bytes32:
-    """
-    Return the randao mix at a recent ``epoch``.
-    """
-    return state.randao_mixes[epoch % EPOCHS_PER_HISTORICAL_VECTOR]
-```
-
-In the state, we store an array of historical randao mixes (aka pseudorandomness seeds). This is needed because for many reasons we want to be able to calculate historical committees. Sometimes we care about very recent history (eg. attestations from epoch N can get included in epoch N+1, so the end-of-epoch processing of epoch N+1 needs to know what the randomness seed used in epoch N was so that it can compute the committes of that epoch), but sometimes we want to look far back, eg. we want to be able to calculate committees from months ago to verify slashings. Having a 32-eek historical store of randomness seeds helps us do this.
-
-#### `get_active_validator_indices`
-
-```python
-def get_active_validator_indices(state: BeaconState, epoch: Epoch) -> Sequence[ValidatorIndex]:
-    """
-    Return the sequence of active validator indices at ``epoch``.
-    """
-    return [ValidatorIndex(i) for i, v in enumerate(state.validators) if is_active_validator(v, epoch)]
-```
-
-Returns the subset of all validator indices that is active in the given epoch (note that this method can also get the historic active validator index set for any earlier epoch, as the state stores activation and exit epochs of all validators)
-
-#### `get_validator_churn_limit`
-
-```python
-def get_validator_churn_limit(state: BeaconState) -> uint64:
-    """
-    Return the validator churn limit for the current epoch.
-    """
-    active_validator_indices = get_active_validator_indices(state, get_current_epoch(state))
-    return max(MIN_PER_EPOCH_CHURN_LIMIT, uint64(len(active_validator_indices)) // CHURN_LIMIT_QUOTIENT)
-```
-
-See the [section on churn](#churn).
-
-#### `get_seed`
-
-```python
-def get_seed(state: BeaconState, epoch: Epoch, domain_type: DomainType) -> Bytes32:
-    """
-    Return the seed at ``epoch``.
-    """
-    mix = get_randao_mix(state, Epoch(epoch + EPOCHS_PER_HISTORICAL_VECTOR - MIN_SEED_LOOKAHEAD - 1))  # Avoid underflow
-    return hash(domain_type + uint_to_bytes(epoch) + mix)
-```
-
-Returns the randomness seed for the given epoch. Note the precise way the wiring is done here: the seed _relevant in_ the given epoch is the seed _generated_ 5 epochs ago. For simplicity, you should mentally think of this as just `get_randao_mix(state, Epoch(epoch - MIN_SEED_LOOKAHEAD - 1))`.
-
-The technical subtlety here is that the historical randomness seeds are stored in an array that overwrites itself in a cyclic fashion, eg. if `EPOCHS_PER_HISTORICAL_VECTOR` were equal to 10, and the current epoch was 53, then `state.randao_mixes` would contain 10 seeds from epochs `[50, 51, 52, 53, 44, 45, 46, 47, 48, 49]`. So if you were to to call `get_seed` during epoch 53, if would return the value in the array at position `(53 - 1 - 4) % 10 = 8`, wrapping back around to the end.
-
-The `+ EPOCHS_PER_HISTORICAL_VECTOR` is added to ensure that in the exceptional case where `epoch < 5`, the "wrap back around to the end" behavior would still work, but the spec would avoid having any negative numbers even in the middle of the computation (this was an agreed-upon goal for the spec; the simplicity of being able to represent almost all integers with `uint64` outweighed the small complexity increases such as here).
-
-See also: the [section on randomness seeds](#seeds).
-
-#### `get_committee_count_per_slot`
-
-```python
-def get_committee_count_per_slot(state: BeaconState, epoch: Epoch) -> uint64:
-    """
-    Return the number of committees in each slot for the given ``epoch``.
-    """
-    return max(uint64(1), min(
-        MAX_COMMITTEES_PER_SLOT,
-        uint64(len(get_active_validator_indices(state, epoch))) // SLOTS_PER_EPOCH // TARGET_COMMITTEE_SIZE,
-    ))
-```
-
-Returns the number of committees in each slot (and in phase 1+, the number of shards crosslinked in each slot). If there are at least enough validators to fill up a full committee (128 validators) for each shard (\*64) for each slot in the epoch (\*32), ie. >= 262,144 validators or 8,388,608 ETH, then we get the full 64 committees per slot, and every shard gets crosslinked in every slot.
-
-If the number of validators is less than this, then we decrease the number of committees per slot to ensure that each committee remains a safe size, though at the cost of not crosslinking every shard in every slot (instead it would rotate: eg. if there were only 25 committees per slot, then slot 1 would process shards 0...24, slot 2 would process 25...49, slot 3 would process 50...63 and wrap around to also process 0...10, etc.).
-
-If there are not enough validators for even a single full committee (that is, less than 128 \* 32 = 4,096 validators, or 124,288 ETH), then committee sizes begin to drop, though in that case low committee sizes would arguably ve small issue relative to the much larger problem that there would exist many actors that could unilaterally launch a 51% attack.
-
-#### `get_beacon_committee`
-
-```python
-def get_beacon_committee(state: BeaconState, slot: Slot, index: CommitteeIndex) -> Sequence[ValidatorIndex]:
-    """
-    Return the beacon committee at ``slot`` for ``index``.
-    """
-    epoch = compute_epoch_at_slot(slot)
-    committees_per_slot = get_committee_count_per_slot(state, epoch)
-    return compute_committee(
-        indices=get_active_validator_indices(state, epoch),
-        seed=get_seed(state, epoch, DOMAIN_BEACON_ATTESTER),
-        index=(slot % SLOTS_PER_EPOCH) * committees_per_slot + index,
-        count=committees_per_slot * SLOTS_PER_EPOCH,
-    )
-```
-
-Gets the i'th committee for the given slot.
-
-#### `get_beacon_proposer_index`
-
-```python
-def get_beacon_proposer_index(state: BeaconState) -> ValidatorIndex:
-    """
-    Return the beacon proposer index at the current slot.
-    """
-    epoch = get_current_epoch(state)
-    seed = hash(get_seed(state, epoch, DOMAIN_BEACON_PROPOSER) + uint_to_bytes(state.slot))
-    indices = get_active_validator_indices(state, epoch)
-    return compute_proposer_index(state, indices, seed)
-```
-
-Gets the current block proposer. Note that `compute_proposer_index` is maintained separately from this code because in phase 1 we plan to add shard proposer selection code that also uses that function.
-
-#### `get_total_balance`
-
-```python
-def get_total_balance(state: BeaconState, indices: Set[ValidatorIndex]) -> Gwei:
-    """
-    Return the combined effective balance of the ``indices``.
-    ``EFFECTIVE_BALANCE_INCREMENT`` Gwei minimum to avoid divisions by zero.
-    Math safe up to ~10B ETH, afterwhich this overflows uint64.
-    """
-    return Gwei(max(EFFECTIVE_BALANCE_INCREMENT, sum([state.validators[index].effective_balance for index in indices])))
-```
-
-Gets the total balance of the given set of validator indices (this is a helper function; we use it to get the total active balance and the total balance approving some FFG vote or shard block).
-
-#### `get_total_active_balance`
-
-```python
-def get_total_active_balance(state: BeaconState) -> Gwei:
-    """
-    Return the combined effective balance of the active validators.
-    Note: ``get_total_balance`` returns ``EFFECTIVE_BALANCE_INCREMENT`` Gwei minimum to avoid divisions by zero.
-    """
-    return get_total_balance(state, set(get_active_validator_indices(state, get_current_epoch(state))))
-```
-
-#### `get_domain`
-
-```python
-def get_domain(state: BeaconState, domain_type: DomainType, epoch: Epoch=None) -> Domain:
-    """
-    Return the signature domain (fork version concatenated with domain type) of a message.
-    """
-    epoch = get_current_epoch(state) if epoch is None else epoch
-    fork_version = state.fork.previous_version if epoch < state.fork.epoch else state.fork.current_version
-    return compute_domain(domain_type, fork_version, state.genesis_validators_root)
-```
-Returns the domain hash (data which gets mixed in with a message being signed) for a particular `DomainType`. This is used to implement domain separation; see [the section on domain separation](#domain_separation) for more info.
-
-#### `get_indexed_attestation`
-
-```python
-def get_indexed_attestation(state: BeaconState, attestation: Attestation) -> IndexedAttestation:
-    """
-    Return the indexed attestation corresponding to ``attestation``.
-    """
-    attesting_indices = get_attesting_indices(state, attestation.data, attestation.aggregation_bits)
-
-    return IndexedAttestation(
-        attesting_indices=sorted(attesting_indices),
-        data=attestation.data,
-        signature=attestation.signature,
-    )
-```
-
-Converts an attestation in the regular format, where the set of signers is defined by a bitfield determining which members of the committee participated, into an attestation that directly contains the validator indices of the participants (ie. the type used in slashings).
-
-We have logic to convert from one type of attestation to the other so that the methods for verifying regular attestations and for verifying attestations in slashings can share most of the same code.
-
-#### `get_attesting_indices`
-
-```python
-def get_attesting_indices(state: BeaconState,
-                          data: AttestationData,
-                          bits: Bitlist[MAX_VALIDATORS_PER_COMMITTEE]) -> Set[ValidatorIndex]:
-    """
-    Return the set of attesting indices corresponding to ``data`` and ``bits``.
-    """
-    committee = get_beacon_committee(state, data.slot, data.index)
-    return set(index for i, index in enumerate(committee) if bits[i])
-```
-
-Computes the committee that needed to sign an attestation with particular `AttestationData`, and uses that and the bitfield in the attestation to determine the raw list of validator indices that participated in the attestation.
-
-### Beacon state mutators
-
-These methods (no longer pure functions) modify the beacon chain state.
-
-#### `increase_balance`
-
-```python
-def increase_balance(state: BeaconState, index: ValidatorIndex, delta: Gwei) -> None:
-    """
-    Increase the validator balance at index ``index`` by ``delta``.
-    """
-    state.balances[index] += delta
-```
-
-#### `decrease_balance`
-
-```python
-def decrease_balance(state: BeaconState, index: ValidatorIndex, delta: Gwei) -> None:
-    """
-    Decrease the validator balance at index ``index`` by ``delta``, with underflow protection.
-    """
-    state.balances[index] = 0 if delta > state.balances[index] else state.balances[index] - delta
-```
-
-#### `initiate_validator_exit`
-
-```python
-def initiate_validator_exit(state: BeaconState, index: ValidatorIndex) -> None:
-    """
-    Initiate the exit of the validator with index ``index``.
-    """
-    # Return if validator already initiated exit
-    validator = state.validators[index]
-    if validator.exit_epoch != FAR_FUTURE_EPOCH:
-        return
-
-    # Compute exit queue epoch
-    exit_epochs = [v.exit_epoch for v in state.validators if v.exit_epoch != FAR_FUTURE_EPOCH]
-    exit_queue_epoch = max(exit_epochs + [compute_activation_exit_epoch(get_current_epoch(state))])
-    exit_queue_churn = len([v for v in state.validators if v.exit_epoch == exit_queue_epoch])
-    if exit_queue_churn >= get_validator_churn_limit(state):
-        exit_queue_epoch += Epoch(1)
-
-    # Set validator exit epoch and withdrawable epoch
-    validator.exit_epoch = exit_queue_epoch
-    validator.withdrawable_epoch = Epoch(validator.exit_epoch + MIN_VALIDATOR_WITHDRAWABILITY_DELAY)
-```
-
-This function initiates the procedure for a validator to exit, and is called by (i) `VoluntaryExit` processing, (ii) the code enforcing the "eject if under 16 ETH balance" rule, and (iii) slashing.
-
-The code here enforces both (i) the "minimum 4 epoch delay rule" and (ii) the exit queue (in the case that too many validators are trying to exit at the same time). The implementation is as follows. Start off with the current epoch + 5 (the current epoch is already partially over so we need +5 to guarantee the delay is >=4 epochs). See if there are already too many validators exiting at that epoch; if there are not, then exit at that epoch, but if there are, instead try the next epoch. This creates a de-facto first-in-first-out queue for exits in the case of congestion.
-
-#### `slash_validator`
-
-```python
-def slash_validator(state: BeaconState,
-                    slashed_index: ValidatorIndex,
-                    whistleblower_index: ValidatorIndex=None) -> None:
-    """
-    Slash the validator with index ``slashed_index``.
-    """
-    epoch = get_current_epoch(state)
-    initiate_validator_exit(state, slashed_index)
-    validator = state.validators[slashed_index]
-    validator.slashed = True
-    validator.withdrawable_epoch = max(validator.withdrawable_epoch, Epoch(epoch + EPOCHS_PER_SLASHINGS_VECTOR))
-    state.slashings[epoch % EPOCHS_PER_SLASHINGS_VECTOR] += validator.effective_balance
-    decrease_balance(state, slashed_index, validator.effective_balance // MIN_SLASHING_PENALTY_QUOTIENT)
-
-    # Apply proposer and whistleblower rewards
-    proposer_index = get_beacon_proposer_index(state)
-    if whistleblower_index is None:
-        whistleblower_index = proposer_index
-    whistleblower_reward = Gwei(validator.effective_balance // WHISTLEBLOWER_REWARD_QUOTIENT)
-    proposer_reward = Gwei(whistleblower_reward // PROPOSER_REWARD_QUOTIENT)
-    increase_balance(state, proposer_index, proposer_reward)
-    increase_balance(state, whistleblower_index, Gwei(whistleblower_reward - proposer_reward))
-```
-
-Slashes a validator (ie. forcibly exits and penalizes the validator if they did something provably illegal, eg. signing two conflicting messages in the same epoch). Slashing performs the following actions:
-
-* Forcibly exits the validator
-* Sets the `slashed` flag of that validator to true
-* Sets a withdrawal delay of 4 eeks (as opposed to the normal ~1 day)
-* Increments the value in the desired position `state.slashings` array (this is one of those cyclically-rewriting arrays where in the i'th epoch position `i % EPOCHS_PER_SLASHINGS_VECTOR` gets rewritten). This array is used to track the total number of validators slashed, which is used to compute total slashing penalties (often called "anti-correlation penalties")
-* Decreases their balance by the minimum penalty (1/32 of their balance)
-* Rewards whoever published the slashing
-* Rewards the block proposer for including the slashing
-
-## Genesis
-
-The main function defined here, `initialize_beacon_state_from_eth1`, takes an eth1 block hash and timestamp and a list of deposits, and generates an eth2 genesis state. All clients will run this function to compute the genesis state when the chain launches for the first time.
-
-### Initialize beacon state from Eth1
-
-Before the Ethereum 2.0 genesis has been triggered, and for every Ethereum 1.0 block, let `candidate_state = initialize_beacon_state_from_eth1(eth1_block_hash, eth1_timestamp, deposits)` where:
-
-- `eth1_block_hash` is the hash of the Ethereum 1.0 block
-- `eth1_timestamp` is the Unix timestamp corresponding to `eth1_block_hash`
-- `deposits` is the sequence of all deposits, ordered chronologically, up to (and including) the block with hash `eth1_block_hash`
-
-Eth1 blocks must only be considered once they are at least `SECONDS_PER_ETH1_BLOCK * ETH1_FOLLOW_DISTANCE` seconds old (i.e. `eth1_timestamp + SECONDS_PER_ETH1_BLOCK * ETH1_FOLLOW_DISTANCE <= current_unix_time`). Due to this constraint, if `GENESIS_DELAY < SECONDS_PER_ETH1_BLOCK * ETH1_FOLLOW_DISTANCE`, then the `genesis_time` can happen before the time/state is first known. Values should be configured to avoid this case.
-
-```python
-def initialize_beacon_state_from_eth1(eth1_block_hash: Bytes32,
-                                      eth1_timestamp: uint64,
-                                      deposits: Sequence[Deposit]) -> BeaconState:
-    fork = Fork(
-        previous_version=GENESIS_FORK_VERSION,
-        current_version=GENESIS_FORK_VERSION,
-        epoch=GENESIS_EPOCH,
-    )
-    state = BeaconState(
-        genesis_time=eth1_timestamp + GENESIS_DELAY,
-        fork=fork,
-        eth1_data=Eth1Data(block_hash=eth1_block_hash, deposit_count=len(deposits)),
-        latest_block_header=BeaconBlockHeader(body_root=hash_tree_root(BeaconBlockBody())),
-        randao_mixes=[eth1_block_hash] * EPOCHS_PER_HISTORICAL_VECTOR,  # Seed RANDAO with Eth1 entropy
-    )
-
-    # Process deposits
-    leaves = list(map(lambda deposit: deposit.data, deposits))
-    for index, deposit in enumerate(deposits):
-        deposit_data_list = List[DepositData, 2**DEPOSIT_CONTRACT_TREE_DEPTH](*leaves[:index + 1])
-        state.eth1_data.deposit_root = hash_tree_root(deposit_data_list)
-        process_deposit(state, deposit)
-
-    # Process activations
-    for index, validator in enumerate(state.validators):
-        balance = state.balances[index]
-        validator.effective_balance = min(balance - balance % EFFECTIVE_BALANCE_INCREMENT, MAX_EFFECTIVE_BALANCE)
-        if validator.effective_balance == MAX_EFFECTIVE_BALANCE:
-            validator.activation_eligibility_epoch = GENESIS_EPOCH
-            validator.activation_epoch = GENESIS_EPOCH
-
-    # Set genesis validators root for domain separation and chain versioning
-    state.genesis_validators_root = hash_tree_root(state.validators)
-
-    return state
-```
-
-*Note*: The ETH1 block with `eth1_timestamp` meeting the minimum genesis active validator count criteria can also occur before `MIN_GENESIS_TIME`.
-
-### Genesis state
-
-Let `genesis_state = candidate_state` whenever `is_valid_genesis_state(candidate_state) is True` for the first time.
-
-```python
-def is_valid_genesis_state(state: BeaconState) -> bool:
-    if state.genesis_time < MIN_GENESIS_TIME:
-        return False
-    if len(get_active_validator_indices(state, GENESIS_EPOCH)) < MIN_GENESIS_ACTIVE_VALIDATOR_COUNT:
-        return False
-    return True
-```
-
-*Note*: The `is_valid_genesis_state` function (including `MIN_GENESIS_TIME` and `MIN_GENESIS_ACTIVE_VALIDATOR_COUNT`) is a placeholder for testing. It has yet to be finalized by the community, and can be updated as necessary.
-
-The idea here is that you can think of a client as repeatedly attempting to create a genesis state using the algorithm above, but only accepting the state when it satisfies the function above. In reality, clients will not work this way because it is too inefficient (better just track valid eth1 deposits and the timestamp from eth1, and activate when both hit the target). 
-
-
-### Genesis block
-
-Let `genesis_block = BeaconBlock(state_root=hash_tree_root(genesis_state))`.
-
-## Beacon chain state transition function
-
-Here, we finally get to defining the main function in the spec, which defines how the state is to be modified when a block is processed. The function also has the ability to declare that the block is invalid (this is typically done with either `assert`s, though anything that causes the code to throw an exception, eg. out-of-range list accessed, as well as uint64 overflow or underflow, counts as the block being invalid).
-
-We start off with a high-level definition, that breaks it up into two parts: (i) a per-slot state transition (`process_slots`) that takes place in each slot regardless of whether or not there was a block there, and (ii) a per-block state transition that takes the block as input. For example, if a block has slot 66 and its parent has slot 62, then the `process_slot` function would be called four all four slots in between (and `process_slot` would in turn call the epoch-boundary processing function `process_epoch`, because slot 64 is an epoch boundary, between epoch 1 [slots 32...63] and epoch 2 [slots 64...95]).
-
-### State transition
-
-The post-state corresponding to a pre-state `state` and a signed block `signed_block` is defined as `state_transition(state, signed_block)`. State transitions that trigger an unhandled exception (e.g. a failed `assert` or an out-of-range list access) are considered invalid. State transitions that cause a `uint64` overflow or underflow are also considered invalid.
-
-```python
-def state_transition(state: BeaconState, signed_block: SignedBeaconBlock, validate_result: bool=True) -> BeaconState:
-    block = signed_block.message
-    # Process slots (including those with no blocks) since block
-    process_slots(state, block.slot)
-    # Verify signature
-    if validate_result:
-        assert verify_block_signature(state, signed_block)
-    # Process block
-    process_block(state, block)
-    # Verify state root
-    if validate_result:
-        assert block.state_root == hash_tree_root(state)
-    # Return post-state
-    return state
-```
-
-```python
-def verify_block_signature(state: BeaconState, signed_block: SignedBeaconBlock) -> bool:
-    proposer = state.validators[signed_block.message.proposer_index]
-    signing_root = compute_signing_root(signed_block.message, get_domain(state, DOMAIN_BEACON_PROPOSER))
-    return bls.Verify(proposer.pubkey, signing_root, signed_block.signature)
-```
-
-```python
-def process_slots(state: BeaconState, slot: Slot) -> None:
-    assert state.slot < slot
-    while state.slot < slot:
-        process_slot(state)
-        # Process epoch on the start slot of the next epoch
-        if (state.slot + 1) % SLOTS_PER_EPOCH == 0:
-            process_epoch(state)
-        state.slot = Slot(state.slot + 1)
-```
-
-Processes all slots between the slot of the parent block and the input slot (which is the current slot), applying the `process_epoch` function if the slot progression crosses an epoch-boundary.
-
-<a id="process_slot_notes" />
-
-```python
-def process_slot(state: BeaconState) -> None:
-    # Cache state root
-    previous_state_root = hash_tree_root(state)
-    state.state_roots[state.slot % SLOTS_PER_HISTORICAL_ROOT] = previous_state_root
-    # Cache latest block header state root
-    if state.latest_block_header.state_root == Bytes32():
-        state.latest_block_header.state_root = previous_state_root
-    # Cache block root
-    previous_block_root = hash_tree_root(state.latest_block_header)
-    state.block_roots[state.slot % SLOTS_PER_HISTORICAL_ROOT] = previous_block_root
-```
-
-The main function of the `process_slot` function is to update the historical `block_roots` and `state_roots` arrays. The state root manipulation is needed as a clever trick to get around a challenging issue. Namely, we want to include the root of the block at slot `n` into the history in slot `n`. The most natural time to do this is, well, when we are actually processing the block. But this poses a problem to the block creator: the post-state root of the block can only be generated after the state transition is fully processed, but including the block root into the history during slot `n` would require the block's post-state root to be known during the state transition!
-
-We get around this via the following tactic. While processing the block at slot `n` (in `process_block`), we add the block header, but zero out the state root. Then, at the beginning of the `process_slot` function of slot N+1 (at which point the state has not yet been modified after it was processed in slot `n`), we edit the saved block header and fill in the post-state root.
-
-Note that this requires an extra data structure, `state.latest_block_header`, even though we only _really_ care about storing historical roots; the complexity increase here was deemed worth it to keep the state transition function itself a clean `state_transition(state, block) -> new_state` (as opposed to requiring the previous block as an explicit argument).
-
-### Epoch processing
-
-```python
-def process_epoch(state: BeaconState) -> None:
-    process_justification_and_finalization(state)
-    process_rewards_and_penalties(state)
-    process_registry_updates(state)
-    process_slashings(state)
-    process_final_updates(state)
-```
-
-At the epoch boundary (ie. after the end of the last slot of an epoch), we perform a set of procedures, largely around processing the `PendingAttestations` that have been saved up in the current and previous epoch, though there is also some other work that gets done.
-
-First, we define some helper functions:
-
-#### Helper functions
-
-```python
-def get_matching_source_attestations(state: BeaconState, epoch: Epoch) -> Sequence[PendingAttestation]:
-    assert epoch in (get_previous_epoch(state), get_current_epoch(state))
-    return state.current_epoch_attestations if epoch == get_current_epoch(state) else state.previous_epoch_attestations
-```
-
-When [processing attestations](#Attestations), we already only accept attestations that have the correct Casper FFG source checkpoint (specifically, the most recent justified checkpoint that the chain knows about). The goal of this function is to get all attestations that have a correct Casper FFG source. Hence, it can safely just return all the `PendingAttestation`s for the desired epoch (current or previous).
-
-```python
-def get_matching_target_attestations(state: BeaconState, epoch: Epoch) -> Sequence[PendingAttestation]:
-    return [
-        a for a in get_matching_source_attestations(state, epoch)
-        if a.data.target.root == get_block_root(state, epoch)
-    ]
-```
-
-Returns the subset of `PendingAttestation`s that have the correct Casper FFG target (ie. the checkpoint that is part of the current chain).
-
-```python
-def get_matching_head_attestations(state: BeaconState, epoch: Epoch) -> Sequence[PendingAttestation]:
-    return [
-        a for a in get_matching_target_attestations(state, epoch)
-        if a.data.beacon_block_root == get_block_root_at_slot(state, a.data.slot)
-    ]
-```
-
-Returns the subset of `PendingAttestation`s that have the correct head (ie. they voted for a head that ended up actually being the head of the chain).
-
-```python
-def get_unslashed_attesting_indices(state: BeaconState,
-                                    attestations: Sequence[PendingAttestation]) -> Set[ValidatorIndex]:
-    output = set()  # type: Set[ValidatorIndex]
-    for a in attestations:
-        output = output.union(get_attesting_indices(state, a.data, a.aggregation_bits))
-    return set(filter(lambda index: not state.validators[index].slashed, output))
-```
-
-Gets the list of attesting indices from a set of attestations, filtering out the indices that have been slashed. The idea here is that if you get slashed, you are still "technically" part of the validator set (see the [note on the validator life cycle](#lifecycle) for reasoning why), but your attestations do not get counted.
-
-```python
-def get_attesting_balance(state: BeaconState, attestations: Sequence[PendingAttestation]) -> Gwei:
-    """
-    Return the combined effective balance of the set of unslashed validators participating in ``attestations``.
-    Note: ``get_total_balance`` returns ``EFFECTIVE_BALANCE_INCREMENT`` Gwei minimum to avoid divisions by zero.
-    """
-    return get_total_balance(state, get_unslashed_attesting_indices(state, attestations))
-```
-
-Gets the total attesting balance (excluding slashed validators) from a list of attestations.
-
-In the functions below, we'll see a pattern. There are four main properties of an attestation that eth2 is concerned with, both for internal recordkeeping, and for reward/penalty accounting:
-
-* Having the correct FFG source
-* Having the correct FFG target
-* Having the correct chain head
-* Having the correct shard block (in phase 1+ only)
-
-For each one of these, we'll use one of the helpers defined above to determine the set of all validator indices that have that property in their attestations. We will then use this information to (i) reward or penalize them, and (ii) count their balance toward a total. The total is sometimes itself used when calculating rewards/penalties, but also to determine if 2/3 thresholds for Casper FFG or for shard committees have been met.
-
-We care about justifications included in the current _and_ the previous block, because it's possible that some attestations of a slot in the previous block were included in the current epoch, and so we need to combine together attestations on both sides of the boundary. If this were not done, a few proposers at the end of an epoch being malicious could easily prevent the chain from detecting justification and finality.
-
-#### Justification and finalization
-
-```python
-def process_justification_and_finalization(state: BeaconState) -> None:
-    if get_current_epoch(state) <= GENESIS_EPOCH + 1:
-        return
-
-    previous_epoch = get_previous_epoch(state)
-    current_epoch = get_current_epoch(state)
-    old_previous_justified_checkpoint = state.previous_justified_checkpoint
-    old_current_justified_checkpoint = state.current_justified_checkpoint
-
-    # Process justifications
-    state.previous_justified_checkpoint = state.current_justified_checkpoint
-    state.justification_bits[1:] = state.justification_bits[:JUSTIFICATION_BITS_LENGTH - 1]
-    state.justification_bits[0] = 0b0
-    matching_target_attestations = get_matching_target_attestations(state, previous_epoch)  # Previous epoch
-    if get_attesting_balance(state, matching_target_attestations) * 3 >= get_total_active_balance(state) * 2:
-        state.current_justified_checkpoint = Checkpoint(epoch=previous_epoch,
-                                                        root=get_block_root(state, previous_epoch))
-        state.justification_bits[1] = 0b1
-    matching_target_attestations = get_matching_target_attestations(state, current_epoch)  # Current epoch
-    if get_attesting_balance(state, matching_target_attestations) * 3 >= get_total_active_balance(state) * 2:
-        state.current_justified_checkpoint = Checkpoint(epoch=current_epoch,
-                                                        root=get_block_root(state, current_epoch))
-        state.justification_bits[0] = 0b1
-
-    # Process finalizations
-    bits = state.justification_bits
-    # The 2nd/3rd/4th most recent epochs are justified, the 2nd using the 4th as source
-    if all(bits[1:4]) and old_previous_justified_checkpoint.epoch + 3 == current_epoch:
-        state.finalized_checkpoint = old_previous_justified_checkpoint
-    # The 2nd/3rd most recent epochs are justified, the 2nd using the 3rd as source
-    if all(bits[1:3]) and old_previous_justified_checkpoint.epoch + 2 == current_epoch:
-        state.finalized_checkpoint = old_previous_justified_checkpoint
-    # The 1st/2nd/3rd most recent epochs are justified, the 1st using the 3rd as source
-    if all(bits[0:3]) and old_current_justified_checkpoint.epoch + 2 == current_epoch:
-        state.finalized_checkpoint = old_current_justified_checkpoint
-    # The 1st/2nd most recent epochs are justified, the 1st using the 2nd as source
-    if all(bits[0:2]) and old_current_justified_checkpoint.epoch + 1 == current_epoch:
-        state.finalized_checkpoint = old_current_justified_checkpoint
-```
-
-This function processes the beacon chain's own recordkeeping of which justified and finalized blocks in its own history it knows about. Roughly the first half of this function checks if the checkpoint at the beginning of the current epoch has been justified, meaning 2/3 of active validators voted for it (remember: that's the epoch we're currently at the very end of), and also does that check for the previous epoch. This data gets saved in the `justification_bits` array, which keeps track of which recent epochs have been justified.
-
-The second half of the code uses this justification history, as well as what epoch was used as a source in the current or previous epoch, to determine whether or not a block is finalized (see [the Gasper paper](https://arxiv.org/abs/2003.03052) for how this works).
-
-#### Rewards and penalties
-
-##### Helpers
-
-```python
-def get_base_reward(state: BeaconState, index: ValidatorIndex) -> Gwei:
-    total_balance = get_total_active_balance(state)
-    effective_balance = state.validators[index].effective_balance
-    return Gwei(effective_balance * BASE_REWARD_FACTOR // integer_squareroot(total_balance) // BASE_REWARDS_PER_EPOCH)
-```
-
-This is the reward that almost all other rewards in ethereum are computed as a multiple of. Particularly, note that it's a desired goal of the spec that `effective_balance * BASE_REWARD_FACTOR // integer_squareroot(total_balance)` is the average per-epoch reward received by a validator under theoretical best-case conditions; to achieve this, the base reward equals that amount divided by `BASE_REWARDS_PER_EPOCH`, which is the number of times that a reward of this size will be applied.
-
-```python
-def get_proposer_reward(state: BeaconState, attesting_index: ValidatorIndex) -> Gwei:
-    return Gwei(get_base_reward(state, attesting_index) // PROPOSER_REWARD_QUOTIENT)
-```
-
-Proposers get a reward equal to up to 1/8 of the base reward for every attester in an attestation they include (though they also get other rewards for including slashings, and in phase 1+ other kinds of objects too)
-
-```python
-def get_finality_delay(state: BeaconState) -> uint64:
-    return get_previous_epoch(state) - state.finalized_checkpoint.epoch
-```
-
-Gets the number of blocks since the chain was last finalized.
-
-```python
-def is_in_inactivity_leak(state: BeaconState) -> bool:
-    return get_finality_delay(state) > MIN_EPOCHS_TO_INACTIVITY_PENALTY
-```
-
-If the chain has not been finalized for >4 epochs, the chain enters an "inactivity leak" mode, where inactive validators get progressively penalized more and more, to reduce their influence until blocks get finalized again. See [here](#inactivity-quotient) for what the inactivity leak is, what it's for and how it works.
-
-```python
-def get_eligible_validator_indices(state: BeaconState) -> Sequence[ValidatorIndex]:
-    previous_epoch = get_previous_epoch(state)
-    return [
-        ValidatorIndex(index) for index, v in enumerate(state.validators)
-        if is_active_validator(v, previous_epoch) or (v.slashed and previous_epoch + 1 < v.withdrawable_epoch)
-    ]
-```
-
-Both active validators and slashed-but-not-yet-withdrawn validators are eligible to receive penalties. This is done to prevent self-slashing from being a way to escape inactivity leaks.
-
-```python
-def get_attestation_component_deltas(state: BeaconState,
-                                     attestations: Sequence[PendingAttestation]
-                                     ) -> Tuple[Sequence[Gwei], Sequence[Gwei]]:
-    """
-    Helper with shared logic for use by get source, target, and head deltas functions
-    """
-    rewards = [Gwei(0)] * len(state.validators)
-    penalties = [Gwei(0)] * len(state.validators)
-    total_balance = get_total_active_balance(state)
-    unslashed_attesting_indices = get_unslashed_attesting_indices(state, attestations)
-    attesting_balance = get_total_balance(state, unslashed_attesting_indices)
-    for index in get_eligible_validator_indices(state):
-        if index in unslashed_attesting_indices:
-            increment = EFFECTIVE_BALANCE_INCREMENT  # Factored out from balance totals to avoid uint64 overflow
-            if is_in_inactivity_leak(state):
-                # Since full base reward will be canceled out by inactivity penalty deltas,
-                # optimal participation receives full base reward compensation here.
-                rewards[index] += get_base_reward(state, index)
-            else:
-                reward_numerator = get_base_reward(state, index) * (attesting_balance // increment)
-                rewards[index] += reward_numerator // (total_balance // increment)
-        else:
-            penalties[index] += get_base_reward(state, index)
-    return rewards, penalties
-```
-
-This is a helper function that outputs a list of rewards and penalties for validators; it is used for correct-source, correct-target and correct-head rewards. The general approach is: if portion `p` (eg. `p=0.9` for 90%) of validators achieve some property in their attestations, then those validators get a reward of `base_reward * p`, and the validators that did not achieve that property get a penalty of `base_reward`.
-
-We need penalties to ensure that validating is only net-profitable if you are online at least ~2/3 of the time (in reality the numbers are _slightly_ more forgiving than that, but not by much). We don't want validators that cannot meet that minimum level of liveness, as such validators would hurt more than they help by hindering finality (which requires 2/3 online).
-
-This rule that your rewards decrease if other validators do less well was included to disincentivize harming other validators; see [my writing on discouragement attacks](https://github.com/ethereum/research/blob/master/papers/discouragement/discouragement.pdf) (and [Barnabe's summary](https://hackingresear.ch/discouragement-attacks/)) for reasoning why this is a good idea.
-
-##### Components of attestation deltas
-
-```python
-def get_source_deltas(state: BeaconState) -> Tuple[Sequence[Gwei], Sequence[Gwei]]:
-    """
-    Return attester micro-rewards/penalties for source-vote for each validator.
-    """
-    matching_source_attestations = get_matching_source_attestations(state, get_previous_epoch(state))
-    return get_attestation_component_deltas(state, matching_source_attestations)
-```
-
-```python
-def get_target_deltas(state: BeaconState) -> Tuple[Sequence[Gwei], Sequence[Gwei]]:
-    """
-    Return attester micro-rewards/penalties for target-vote for each validator.
-    """
-    matching_target_attestations = get_matching_target_attestations(state, get_previous_epoch(state))
-    return get_attestation_component_deltas(state, matching_target_attestations)
-```
-
-```python
-def get_head_deltas(state: BeaconState) -> Tuple[Sequence[Gwei], Sequence[Gwei]]:
-    """
-    Return attester micro-rewards/penalties for head-vote for each validator.
-    """
-    matching_head_attestations = get_matching_head_attestations(state, get_previous_epoch(state))
-    return get_attestation_component_deltas(state, matching_head_attestations)
-```
-
-The above three functions just use the `get_attestation_component_deltas` helper to compute rewards and penalties for correct FFG source, correct FFG target and correct head, respectively.
-
-```python
-def get_inclusion_delay_deltas(state: BeaconState) -> Tuple[Sequence[Gwei], Sequence[Gwei]]:
-    """
-    Return proposer and inclusion delay micro-rewards/penalties for each validator.
-    """
-    rewards = [Gwei(0) for _ in range(len(state.validators))]
-    matching_source_attestations = get_matching_source_attestations(state, get_previous_epoch(state))
-    for index in get_unslashed_attesting_indices(state, matching_source_attestations):
-        attestation = min([
-            a for a in matching_source_attestations
-            if index in get_attesting_indices(state, a.data, a.aggregation_bits)
-        ], key=lambda a: a.inclusion_delay)
-        rewards[attestation.proposer_index] += get_proposer_reward(state, index)
-        max_attester_reward = get_base_reward(state, index) - get_proposer_reward(state, index)
-        rewards[index] += Gwei(max_attester_reward // attestation.inclusion_delay)
-
-    # No penalties associated with inclusion delay
-    penalties = [Gwei(0) for _ in range(len(state.validators))]
-    return rewards, penalties
-```
-
-This function processes rewards for getting your attestation included quickly: a full base reward if it gets included in the next slot, and `1/k` of a base reward if it gets included after `k` slots. This incentivizes promptness, reducing incentive to wait more than a slot to make sure you have the correct target or head.
-
-```python
-def get_inactivity_penalty_deltas(state: BeaconState) -> Tuple[Sequence[Gwei], Sequence[Gwei]]:
-    """
-    Return inactivity reward/penalty deltas for each validator.
-    """
-    penalties = [Gwei(0) for _ in range(len(state.validators))]
-    if is_in_inactivity_leak(state):
-        matching_target_attestations = get_matching_target_attestations(state, get_previous_epoch(state))
-        matching_target_attesting_indices = get_unslashed_attesting_indices(state, matching_target_attestations)
-        for index in get_eligible_validator_indices(state):
-            # If validator is performing optimally this cancels all rewards for a neutral balance
-            base_reward = get_base_reward(state, index)
-            penalties[index] += Gwei(BASE_REWARDS_PER_EPOCH * base_reward - get_proposer_reward(state, index))
-            if index not in matching_target_attesting_indices:
-                effective_balance = state.validators[index].effective_balance
-                penalties[index] += Gwei(effective_balance * get_finality_delay(state) // INACTIVITY_PENALTY_QUOTIENT)
-
-    # No rewards associated with inactivity penalties
-    rewards = [Gwei(0) for _ in range(len(state.validators))]
-    return rewards, penalties
-```
-
-This code implements the [inactivity leak](#inactivity-quotient).
-
-##### `get_attestation_deltas`
-
-```python
-def get_attestation_deltas(state: BeaconState) -> Tuple[Sequence[Gwei], Sequence[Gwei]]:
-    """
-    Return attestation reward/penalty deltas for each validator.
-    """
-    source_rewards, source_penalties = get_source_deltas(state)
-    target_rewards, target_penalties = get_target_deltas(state)
-    head_rewards, head_penalties = get_head_deltas(state)
-    inclusion_delay_rewards, _ = get_inclusion_delay_deltas(state)
-    _, inactivity_penalties = get_inactivity_penalty_deltas(state)
-
-    rewards = [
-        source_rewards[i] + target_rewards[i] + head_rewards[i] + inclusion_delay_rewards[i]
-        for i in range(len(state.validators))
-    ]
-
-    penalties = [
-        source_penalties[i] + target_penalties[i] + head_penalties[i] + inactivity_penalties[i]
-        for i in range(len(state.validators))
-    ]
-
-    return rewards, penalties
-```
-
-This function combines together rewards and penalties from all of the above sources into the total rewards and penalties.
-
-##### `process_rewards_and_penalties`
-
-```python
-def process_rewards_and_penalties(state: BeaconState) -> None:
-    if get_current_epoch(state) == GENESIS_EPOCH:
-        return
-
-    rewards, penalties = get_attestation_deltas(state)
-    for index in range(len(state.validators)):
-        increase_balance(state, ValidatorIndex(index), rewards[index])
-        decrease_balance(state, ValidatorIndex(index), penalties[index])
-```
-
-This function combines all of the above logic together, and actually processes these rewards and penalties.
-
-#### Registry updates
-
-```python
-def process_registry_updates(state: BeaconState) -> None:
-    # Process activation eligibility and ejections
-    for index, validator in enumerate(state.validators):
-        if is_eligible_for_activation_queue(validator):
-            validator.activation_eligibility_epoch = get_current_epoch(state) + 1
-
-        if is_active_validator(validator, get_current_epoch(state)) and validator.effective_balance <= EJECTION_BALANCE:
-            initiate_validator_exit(state, ValidatorIndex(index))
-
-    # Queue validators eligible for activation and not yet dequeued for activation
-    activation_queue = sorted([
-        index for index, validator in enumerate(state.validators)
-        if is_eligible_for_activation(state, validator)
-        # Order by the sequence of activation_eligibility_epoch setting and then index
-    ], key=lambda index: (state.validators[index].activation_eligibility_epoch, index))
-    # Dequeued validators for activation up to churn limit
-    for index in activation_queue[:get_validator_churn_limit(state)]:
-        validator = state.validators[index]
-        validator.activation_epoch = compute_activation_exit_epoch(get_current_epoch(state))
-```
-
-This function processes (i) the validator activation queue, and (ii) the rule that validators with <= 16 ETH get ejected. Note that the validator activation queue is implemented in a more complex way than the exit queue, which simply immediately assigns exit epochs.
-
-The reason why we cannot do that here is that we want to only process activations if the activation was initiated in a block that is already finalized. This is done to ensure that, except in the extreme case where two conflicting blocks have been finalized, any validator that has is active on one chain must also have been at least assigned an index on the other chain (and the same index on both sides). This is done to make sure `indexed_attestations` produced by one chain can be processed on the other chain for slashings. If one chain could contain validators that were completely unknown on the other chain, slashing processing would break, as the other chain would not know the public key for those validators (and including the public key would have been more space-inefficient; 48 bytes per validator instead of 3 bytes).
-
-Note that if two conflicting blocks _do_ get finalized, the first time that happens must have been done by attestations that shared a common last finalized block, and so at that point slashing for the double-finalization can happen.
-
-<a id="anti-correlation" />
-
-#### `[Aside: anti-correlation penalties in Eth2]`
-
-In eth2, **anti-correlation penalties** are penalties structured in such a way that you get penalized more for the same offense if many other validators perform that same offense at the same time. Anti-correlation penalties are done for a few reasons:
-
-1. It's generally a good economic principle to set the penalty for an action to be proportional to the harm caused by an action, and because of eth2's inherent decentralization, a single validator misbehaving often causes no harm to network performance at all, but a large fraction of validators misbehaving simultaneously can cause serious damage.
-2. This technique tries to separate out the case where a validator misbehaves due to an honest mistake (internet connection failure, two validator backups accidentally interfering with each other, etc) from the case where validators are trying to actively attack the network. Honest mistakes are only lightly punished, malice is punished to the maximum extent.
-3. It creates incentives for validators to make decisions that decorrelate their failures from other validators; for example: not running the same client, not being part of the same staking pool, not running on the same cloud service.
-
-We can see one example how (3) works by considering a scenario where there are two staking pools (or cloud services, or clients), one with 10% of total stake and the other with 20% of total stake. Suppose that the two have the same reliability; that is, each of them has the same chance of failing in any given time period. However, because of anti-correlation penalties, the second pool would suffer penalties twice as high, because the fact that 20% of validators fail instead of 10% itself doubles the penalties for each validator. Hence, for a new user it becomes less risky to join the first pool.
-
-There are two main types of anti-correlation penalties in eth2:
-
-* The **[inactivity leak](#inactivity-quotient)**: if you fail to produce an attestation, you normally get a small penalty, but if you do so when the chain is failing to finalize (ie. when >1/3 of other validators are failing to produce attestations), the penalties become much larger. This mechanism does have another purpose of ensuring the chain returns to a status where it can finalize, but it does serve the anti-correlation penalty function as well.
-* **Proportional slashing penalties**: if you get slashed, you lose `3s/D` of your deposit, where `s` is the total ETH of other validators that got slashed in the time period between 2 eeks before you were slashed and 2 eeks after you are slashed, and `D` is total deposits. For example, if there is 10 million ETH staking, you get slashed, and 300,000 ETH worth of validators got slashed within 2 eeks of you, you lose 9% of your deposit (this is in addition to the fixed 1/32 minimum penalty).
-
-The fact that slashed validators are exposed to 4 eeks of inactivity penalties is arguably also a sort of anti-correlation penalty, though it penalizes correlations between different types of misbehavior, which is somewhat different and less useful; the primary task of that rule is to prevent self-slashing from being a viable way of escaping inactivity leaks.
-
-#### Slashings
-
-```python
-def process_slashings(state: BeaconState) -> None:
-    epoch = get_current_epoch(state)
-    total_balance = get_total_active_balance(state)
-    for index, validator in enumerate(state.validators):
-        if validator.slashed and epoch + EPOCHS_PER_SLASHINGS_VECTOR // 2 == validator.withdrawable_epoch:
-            increment = EFFECTIVE_BALANCE_INCREMENT  # Factored out from penalty numerator to avoid uint64 overflow
-            penalty_numerator = validator.effective_balance // increment * min(sum(state.slashings) * 3, total_balance)
-            penalty = penalty_numerator // total_balance * increment
-            decrease_balance(state, ValidatorIndex(index), penalty)
-```
-
-This is the code that processes the proportional slashing penalty rule described [above](#anti-correlation). The idea is that `state.slashings` is an array where the i'th element in the array contains the total ETH balance of validators slashed in the most recent `(i % EPOCHS_PER_SLASHINGS_VECTOR)`'th epoch, where `EPOCHS_PER_SLASHINGS_VECTOR` is the number of epochs in 4 eeks. For example, if the current epoch is 53 and if `EPOCHS_PER_SLASHINGS_VECTOR` were equal to 10, its elements would store the total ETH balanced slashed in epochs `[50, 51, 52, 53, 44, 45, 46, 47, 48, 49]` respectively. If we simply take the sum of this array, we get the total slashings in the last `EPOCHS_PER_SLASHINGS_VECTOR` epochs, regardless of what position in the array is currently being updated.
-
-Note that we calculate penalties for a slashed validator _halfway through_ the 4-eek period that is both the mandatory withdrawal delay for slashed validators and the length of the slashings vector. This means that if you get slashed, your penalty is calculated based on the portion of validator slashed in the period (2 eeks before you were slashed ... 2 eeks after you were slashed). This is done because either of the alternatives (using the [4 eeks before..... time slashed] or [time slashed... 4 eeks after] timespans) run into the problem that even if very many validators were slashed around the same time, either the first or the last validators to be slashed would incur very small penalties.
-
-#### Final updates
-
-```python
-def process_final_updates(state: BeaconState) -> None:
-    current_epoch = get_current_epoch(state)
-    next_epoch = Epoch(current_epoch + 1)
-    # Reset eth1 data votes
-    if next_epoch % EPOCHS_PER_ETH1_VOTING_PERIOD == 0:
-        state.eth1_data_votes = []
-    # Update effective balances with hysteresis
-    for index, validator in enumerate(state.validators):
-        balance = state.balances[index]
-        HYSTERESIS_INCREMENT = EFFECTIVE_BALANCE_INCREMENT // HYSTERESIS_QUOTIENT
-        DOWNWARD_THRESHOLD = HYSTERESIS_INCREMENT * HYSTERESIS_DOWNWARD_MULTIPLIER
-        UPWARD_THRESHOLD = HYSTERESIS_INCREMENT * HYSTERESIS_UPWARD_MULTIPLIER
-        if (
-            balance + DOWNWARD_THRESHOLD < validator.effective_balance
-            or validator.effective_balance + UPWARD_THRESHOLD < balance
-        ):
-            validator.effective_balance = min(balance - balance % EFFECTIVE_BALANCE_INCREMENT, MAX_EFFECTIVE_BALANCE)
-    # Reset slashings
-    state.slashings[next_epoch % EPOCHS_PER_SLASHINGS_VECTOR] = Gwei(0)
-    # Set randao mix
-    state.randao_mixes[next_epoch % EPOCHS_PER_HISTORICAL_VECTOR] = get_randao_mix(state, current_epoch)
-    # Set historical root accumulator
-    if next_epoch % (SLOTS_PER_HISTORICAL_ROOT // SLOTS_PER_EPOCH) == 0:
-        historical_batch = HistoricalBatch(block_roots=state.block_roots, state_roots=state.state_roots)
-        state.historical_roots.append(hash_tree_root(historical_batch))
-    # Rotate current/previous epoch attestations
-    state.previous_epoch_attestations = state.current_epoch_attestations
-    state.current_epoch_attestations = []
-```
-
-This function does a few miscellaneous operations, particularly:
-
-* Resetting eth1 data votes at the end of every 1024-slot (32-epoch) voting period
-* Updating validators' effective balances based on changes to their exact balances (see [the section on hysteresis](#hysteresis) for more details)
-* Resets the value for the next epoch in the slashings vector to zero (so that by the end of the next epoch, the number in the slashings vector in that position reflects _just_ validators slashed in that epoch)
-* Updates some storage of historical variables (randomness seeds and historical batch roots)
-* Shifts the list of `PendingAttestations` for the "current" epoch to the list meant for the "previous" epoch
-
-### Block processing
-
-This next section, finally, deals with the procedure for processing a block itself. This part is actually surprisingly not-that-complicated; the bulk of the complexity is in either the helpers or in end-of-epoch processing.
-
-```python
-def process_block(state: BeaconState, block: BeaconBlock) -> None:
-    process_block_header(state, block)
-    process_randao(state, block.body)
-    process_eth1_data(state, block.body)
-    process_operations(state, block.body)
-```
-
-There are four main components that we process:
-
-* The block header
-* Updating the randomness seed
-* Eth1 data voting
-* "Operations" (attestations, slashings, `VoluntaryExit`s.....)
-
-#### Block header
-
-```python
-def process_block_header(state: BeaconState, block: BeaconBlock) -> None:
-    # Verify that the slots match
-    assert block.slot == state.slot
-    # Verify that the block is newer than latest block header
-    assert block.slot > state.latest_block_header.slot
-    # Verify that proposer index is the correct index
-    assert block.proposer_index == get_beacon_proposer_index(state)
-    # Verify that the parent matches
-    assert block.parent_root == hash_tree_root(state.latest_block_header)
-    # Cache current block as the new latest block
-    state.latest_block_header = BeaconBlockHeader(
-        slot=block.slot,
-        proposer_index=block.proposer_index,
-        parent_root=block.parent_root,
-        state_root=Bytes32(),  # Overwritten in the next process_slot call
-        body_root=hash_tree_root(block.body),
-    )
-
-    # Verify proposer is not slashed
-    proposer = state.validators[block.proposer_index]
-    assert not proposer.slashed
-```
-
-This is fairly self-explanatory; just checking a few basic correctness properties of the block, and storing the block header in the cache without its state root (as we don't know its state roots yet; see [the section on `process_slot`](#process_slot_notes) to understand more fully what's going on there).
-
-#### RANDAO
-
-```python
-def process_randao(state: BeaconState, body: BeaconBlockBody) -> None:
-    epoch = get_current_epoch(state)
-    # Verify RANDAO reveal
-    proposer = state.validators[get_beacon_proposer_index(state)]
-    signing_root = compute_signing_root(epoch, get_domain(state, DOMAIN_RANDAO))
-    assert bls.Verify(proposer.pubkey, signing_root, body.randao_reveal)
-    # Mix in RANDAO reveal
-    mix = xor(get_randao_mix(state, epoch), hash(body.randao_reveal))
-    state.randao_mixes[epoch % EPOCHS_PER_HISTORICAL_VECTOR] = mix
-```
-
-See [the section on seeds](#seeds) to understand what's going on here.
-
-#### Eth1 data
-
-```python
-def process_eth1_data(state: BeaconState, body: BeaconBlockBody) -> None:
-    state.eth1_data_votes.append(body.eth1_data)
-    if state.eth1_data_votes.count(body.eth1_data) * 2 > EPOCHS_PER_ETH1_VOTING_PERIOD * SLOTS_PER_EPOCH:
-        state.eth1_data = body.eth1_data
-```
-
-Store vote counts for every eth1 block that has votes; if any eth1 block wins majority support within a 1024-slot voting period, formally accept that eth1 block and set it as the official "latest known eth1 block" in the eth2 state.
-
-#### Operations
-
-```python
-def process_operations(state: BeaconState, body: BeaconBlockBody) -> None:
-    # Verify that outstanding deposits are processed up to the maximum number of deposits
-    assert len(body.deposits) == min(MAX_DEPOSITS, state.eth1_data.deposit_count - state.eth1_deposit_index)
-
-    def for_ops(operations: Sequence[Any], fn: Callable[[BeaconState, Any], None]) -> None:
-        for operation in operations:
-            fn(state, operation)
-
-    for_ops(body.proposer_slashings, process_proposer_slashing)
-    for_ops(body.attester_slashings, process_attester_slashing)
-    for_ops(body.attestations, process_attestation)
-    for_ops(body.deposits, process_deposit)
-    for_ops(body.voluntary_exits, process_voluntary_exit)
-```
-
-Basically, for each type of operation in the block, run its associated function. Also verify that the maximum possible number of deposits is included. Note that there are maximums on all operation types, though they do not need to be explicitly enforced here because they are already included in the [beacon block body SSZ data type](#BeaconBlockBody).
-
-##### Proposer slashings
-
-```python
-def process_proposer_slashing(state: BeaconState, proposer_slashing: ProposerSlashing) -> None:
-    header_1 = proposer_slashing.signed_header_1.message
-    header_2 = proposer_slashing.signed_header_2.message
-
-    # Verify header slots match
-    assert header_1.slot == header_2.slot
-    # Verify header proposer indices match
-    assert header_1.proposer_index == header_2.proposer_index
-    # Verify the headers are different
-    assert header_1 != header_2
-    # Verify the proposer is slashable
-    proposer = state.validators[header_1.proposer_index]
-    assert is_slashable_validator(proposer, get_current_epoch(state))
-    # Verify signatures
-    for signed_header in (proposer_slashing.signed_header_1, proposer_slashing.signed_header_2):
-        domain = get_domain(state, DOMAIN_BEACON_PROPOSER, compute_epoch_at_slot(signed_header.message.slot))
-        signing_root = compute_signing_root(signed_header.message, domain)
-        assert bls.Verify(proposer.pubkey, signing_root, signed_header.signature)
-
-    slash_validator(state, header_1.proposer_index)
-```
-
-Slashes a validator that proposed two different blocks in the same slot.
-
-##### Attester slashings
-
-```python
-def process_attester_slashing(state: BeaconState, attester_slashing: AttesterSlashing) -> None:
-    attestation_1 = attester_slashing.attestation_1
-    attestation_2 = attester_slashing.attestation_2
-    assert is_slashable_attestation_data(attestation_1.data, attestation_2.data)
-    assert is_valid_indexed_attestation(state, attestation_1)
-    assert is_valid_indexed_attestation(state, attestation_2)
-
-    slashed_any = False
-    indices = set(attestation_1.attesting_indices).intersection(attestation_2.attesting_indices)
-    for index in sorted(indices):
-        if is_slashable_validator(state.validators[index], get_current_epoch(state)):
-            slash_validator(state, index)
-            slashed_any = True
-    assert slashed_any
-```
-
-Given two attestations (contained in an `AttesterSlashing`):
-
-* Verifies that the two attestations conflict (ie. they trigger the Casper FFG slashing rules)
-* Verifies both attestations are correct
-* Computes the intersection of the participant sets of the two attestations. Verifies that the intersection is nonempty, and slashes anyone in the intersection.
-
-##### Attestations
-
-```python
-def process_attestation(state: BeaconState, attestation: Attestation) -> None:
-    data = attestation.data
-    assert data.target.epoch in (get_previous_epoch(state), get_current_epoch(state))
-    assert data.target.epoch == compute_epoch_at_slot(data.slot)
-    assert data.slot + MIN_ATTESTATION_INCLUSION_DELAY <= state.slot <= data.slot + SLOTS_PER_EPOCH
-    assert data.index < get_committee_count_per_slot(state, data.target.epoch)
-
-    committee = get_beacon_committee(state, data.slot, data.index)
-    assert len(attestation.aggregation_bits) == len(committee)
-
-    pending_attestation = PendingAttestation(
-        data=data,
-        aggregation_bits=attestation.aggregation_bits,
-        inclusion_delay=state.slot - data.slot,
-        proposer_index=get_beacon_proposer_index(state),
-    )
-
-    if data.target.epoch == get_current_epoch(state):
-        assert data.source == state.current_justified_checkpoint
-        state.current_epoch_attestations.append(pending_attestation)
-    else:
-        assert data.source == state.previous_justified_checkpoint
-        state.previous_epoch_attestations.append(pending_attestation)
-
-    # Verify signature
-    assert is_valid_indexed_attestation(state, get_indexed_attestation(state, attestation))
-```
-
-In order to ensure the chain actually finalizes, we force attesters to (i) use the latest justified block as their source, and (ii) use the correct epoch for their target (though possibly the wrong block, as the target block may not be stabilized as part of the chain yet). We do some basic sanity-checking (the attestation is not from the future, and the attestation committee index is not >= the number of committees in that slot). We then verify the attestation, and save it as a `PendingAttestation`, leaving more detailed processing of all attestations until the end of the epoch.
-
-##### Deposits
-
-```python
-def get_validator_from_deposit(state: BeaconState, deposit: Deposit) -> Validator:
-    amount = deposit.data.amount
-    effective_balance = min(amount - amount % EFFECTIVE_BALANCE_INCREMENT, MAX_EFFECTIVE_BALANCE)
-
-    return Validator(
-        pubkey=deposit.data.pubkey,
-        withdrawal_credentials=deposit.data.withdrawal_credentials,
-        activation_eligibility_epoch=FAR_FUTURE_EPOCH,
-        activation_epoch=FAR_FUTURE_EPOCH,
-        exit_epoch=FAR_FUTURE_EPOCH,
-        withdrawable_epoch=FAR_FUTURE_EPOCH,
-        effective_balance=effective_balance,
-    )
-```
-
-Converts a `Deposit` record (created by the eth1 deposit contract) into a `Validator` object that goes into the eth2 state.
-
-```python
-def process_deposit(state: BeaconState, deposit: Deposit) -> None:
-    # Verify the Merkle branch
-    assert is_valid_merkle_branch(
-        leaf=hash_tree_root(deposit.data),
-        branch=deposit.proof,
-        depth=DEPOSIT_CONTRACT_TREE_DEPTH + 1,  # Add 1 for the List length mix-in
-        index=state.eth1_deposit_index,
-        root=state.eth1_data.deposit_root,
-    )
-
-    # Deposits must be processed in order
-    state.eth1_deposit_index += 1
-
-    pubkey = deposit.data.pubkey
-    amount = deposit.data.amount
-    validator_pubkeys = [v.pubkey for v in state.validators]
-    if pubkey not in validator_pubkeys:
-        # Verify the deposit signature (proof of possession) which is not checked by the deposit contract
-        deposit_message = DepositMessage(
-            pubkey=deposit.data.pubkey,
-            withdrawal_credentials=deposit.data.withdrawal_credentials,
-            amount=deposit.data.amount,
-        )
-        domain = compute_domain(DOMAIN_DEPOSIT)  # Fork-agnostic domain since deposits are valid across forks
-        signing_root = compute_signing_root(deposit_message, domain)
-        if not bls.Verify(pubkey, signing_root, deposit.data.signature):
-            return
-#BeaconBlockBody
-        # Add validator and balance entries
-        state.validators.append(get_validator_from_deposit(state, deposit))
-        state.balances.append(amount)
-    else:
-        # Increase balance by deposit amount
-        index = ValidatorIndex(validator_pubkeys.index(pubkey))
-        increase_balance(state, index, amount)
-```
-
-Processes a deposit; this includes (i) verifying the Merkle branch, proving the deposit is actually part of the deposit tree created by the eth1 deposit contract, (ii) verifying that deposits are being processed in order, (iii) verify the signature on the deposit, and finally (iv) adding it to the validator set. If the deposit pubkey is already in the validator set, the deposit is instead treated as a balance top-up.
-
-(Note: yes, balance top-ups do _kinda_ get around activation queues, but note that for an attacker to benefit from this, they need to have already lost the ETH that is being topped up [since depositing requires 32 ETH and 32 ETH is the maximum effective balance], so it is not actually an attack vector)
-
-##### Voluntary exits
-
-```python
-def process_voluntary_exit(state: BeaconState, signed_voluntary_exit: SignedVoluntaryExit) -> None:
-    voluntary_exit = signed_voluntary_exit.message
-    validator = state.validators[voluntary_exit.validator_index]
-    # Verify the validator is active
-    assert is_active_validator(validator, get_current_epoch(state))
-    # Verify exit has not been initiated
-    assert validator.exit_epoch == FAR_FUTURE_EPOCH
-    # Exits must specify an epoch when they become valid; they are not valid before then
-    assert get_current_epoch(state) >= voluntary_exit.epoch
-    # Verify the validator has been active long enough
-    assert get_current_epoch(state) >= validator.activation_epoch + SHARD_COMMITTEE_PERIOD
-    # Verify signature
-    domain = get_domain(state, DOMAIN_VOLUNTARY_EXIT, voluntary_exit.epoch)
-    signing_root = compute_signing_root(voluntary_exit, domain)
-    assert bls.Verify(validator.pubkey, signing_root, signed_voluntary_exit.signature)
-    # Initiate exit
-    initiate_validator_exit(state, voluntary_exit.validator_index)
-```
-
-Validators can voluntarily sign a message that can be included on chain to exit the validator set. Note that there is a minimum active period of ~1 day before a validator can exit; this prevents validators from repeatedly depositing and withdrawing to try to get onto a particular shard committee, as well as polluting the deposit/withdraw queue in general.
-
-The minimum epoch rule (`assert get_current_epoch(state) >= voluntary_exit.epoch`) is introduced to ensure that an attacker building a hidden attack chain cannot replay exits on that attack chain at an earlier point in history and use this to help avoid inactivity leaks or more quickly reach finality.
-=======
 * [Phase 0](./phase0.md)
 * [Fork choice](./forkchoice.md) (WIP)
->>>>>>> 6acab834
